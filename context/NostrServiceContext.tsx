import React, { createContext, useContext, useState, useEffect, useCallback, useRef } from 'react';
import { AppState } from 'react-native';
import {
  AuthChallengeEvent,
  KeyHandshakeUrl,
  Mnemonic,
  PaymentResponseContent,
  Profile,
  RecurringPaymentResponseContent,
  Nwc,
  AuthChallengeListener,
  PaymentRequestListener,
  SinglePaymentRequest,
  RecurringPaymentRequest,
  LookupInvoiceResponse,
  PortalAppInterface,
  AuthResponseStatus,
  CloseRecurringPaymentResponse,
  ClosedRecurringPaymentListener,
  RelayStatusListener,
  KeypairInterface,
  parseCashuToken,
  CashuDirectContentWithKey,
  CashuDirectListener,
  CashuRequestListener,
  CashuRequestContent,
  CashuRequestContentWithKey,
  CashuResponseStatus,
} from 'portal-app-lib';
import { DatabaseService } from '@/services/database';
import { useSQLiteContext } from 'expo-sqlite';
import { PortalAppManager } from '@/services/PortalAppManager';
import type {
  PendingRequest,
  RelayConnectionStatus,
  RelayInfo,
  WalletInfo,
  WalletInfoState,
} from '@/utils/types';
<<<<<<< HEAD
import { useActivities } from './ActivitiesContext';
import { handleAuthChallenge, handleCloseRecurringPaymentResponse, handleRecurringPaymentRequest, handleSinglePaymentRequest } from '@/services/EventFilters';
=======
import { handleErrorWithToastAndReinit } from '@/utils/Toast';
import { useECash } from './ECashContext';
>>>>>>> d203365c

// Constants and helper classes from original NostrService
const DEFAULT_RELAYS = [
  'wss://relay.getportal.cc',
  'wss://relay.nostr.band',
  'wss://nos.lol',
  'wss://offchain.pub',
];

// Helper function to extract service name from profile (nip05 only)
const getServiceNameFromProfile = (profile: any): string | null => {
  return profile?.nip05 || null;
};

// Note: RelayConnectionStatus, RelayInfo, and ConnectionSummary are now imported from centralized types

// Map numeric RelayStatus values to string status names
// Based on the actual Rust enum from portal-app-lib:
// pub enum RelayStatus { Initialized, Pending, Connecting, Connected, Disconnected, Terminated, Banned }
function mapNumericStatusToString(numericStatus: number): RelayConnectionStatus {
  switch (numericStatus) {
    case 0:
      return 'Initialized';
    case 1:
      return 'Pending';
    case 2:
      return 'Connecting';
    case 3:
      return 'Connected';
    case 4:
      return 'Disconnected';
    case 5:
      return 'Terminated';
    case 6:
      return 'Banned';
    default:
      console.warn(`🔍 NostrService: Unknown numeric RelayStatus: ${numericStatus}`);
      return 'Unknown';
  }
}

export class LocalCashuDirectListener implements CashuDirectListener {
  private callback: (event: CashuDirectContentWithKey) => Promise<void>;

  constructor(callback: (event: CashuDirectContentWithKey) => Promise<void>) {
    this.callback = callback;
  }

  onCashuDirect(event: CashuDirectContentWithKey): Promise<void> {
    return this.callback(event);
  }
}

export class LocalCashuRequestListener implements CashuRequestListener {
  private callback: (event: CashuRequestContentWithKey) => Promise<CashuResponseStatus>;

  constructor(callback: (event: CashuRequestContentWithKey) => Promise<CashuResponseStatus>) {
    this.callback = callback;
  }

  onCashuRequest(event: CashuRequestContentWithKey): Promise<CashuResponseStatus> {
    return this.callback(event);
  }
}

export class LocalAuthChallengeListener implements AuthChallengeListener {
  private callback: (event: AuthChallengeEvent) => Promise<AuthResponseStatus>;

  constructor(callback: (event: AuthChallengeEvent) => Promise<AuthResponseStatus>) {
    this.callback = callback;
  }

  onAuthChallenge(event: AuthChallengeEvent): Promise<AuthResponseStatus> {
    return this.callback(event);
  }
}

export class LocalPaymentRequestListener implements PaymentRequestListener {
  private singleCb: (event: SinglePaymentRequest) => Promise<PaymentResponseContent>;
  private recurringCb: (event: RecurringPaymentRequest) => Promise<RecurringPaymentResponseContent>;

  constructor(
    singleCb: (event: SinglePaymentRequest) => Promise<PaymentResponseContent>,
    recurringCb: (event: RecurringPaymentRequest) => Promise<RecurringPaymentResponseContent>
  ) {
    this.singleCb = singleCb;
    this.recurringCb = recurringCb;
  }

  onSinglePaymentRequest(event: SinglePaymentRequest): Promise<PaymentResponseContent> {
    return this.singleCb(event);
  }

  onRecurringPaymentRequest(
    event: RecurringPaymentRequest
  ): Promise<RecurringPaymentResponseContent> {
    return this.recurringCb(event);
  }
}

export class LocalClosedRecurringPaymentListener implements ClosedRecurringPaymentListener {
  private callback: (event: CloseRecurringPaymentResponse) => Promise<void>;

  constructor(callback: (event: CloseRecurringPaymentResponse) => Promise<void>) {
    this.callback = callback;
  }
  async onClosedRecurringPayment(event: CloseRecurringPaymentResponse): Promise<void> {
    return this.callback(event);
  }
}

// Note: WalletInfo and WalletInfoState are now imported from centralized types

// Context type definition
interface NostrServiceContextType {
  isInitialized: boolean;
  isWalletConnected: boolean;
  publicKey: string | null;
  portalApp: PortalAppInterface | null;
  nwcWallet: Nwc | null;
  pendingRequests: { [key: string]: PendingRequest };
  payInvoice: (invoice: string) => Promise<string>;
  lookupInvoice: (invoice: string) => Promise<LookupInvoiceResponse>;
  disconnectWallet: () => void;
  sendKeyHandshake: (url: KeyHandshakeUrl) => Promise<void>;
  getServiceName: (publicKey: string) => Promise<string | null>;
  dismissPendingRequest: (id: string) => void;
  setUserProfile: (profile: Profile) => Promise<void>;
  submitNip05: (nip05: string) => Promise<void>;
  submitImage: (imageBase64: string) => Promise<void>;
  closeRecurringPayment: (pubkey: string, subscriptionId: string) => Promise<void>;
  allRelaysConnected: boolean;
  connectedCount: number;
  issueJWT: ((targetKey: string, expiresInHours: bigint) => string) | undefined;

  // Connection management functions
  startPeriodicMonitoring: () => void;
  stopPeriodicMonitoring: () => void;

  // NWC wallet connection monitoring
  nwcConnectionStatus: boolean | null;
  nwcConnectionError: string | null;
  refreshNwcConnectionStatus: () => Promise<void>;

  // Wallet info from getinfo method
  walletInfo: WalletInfoState;
  refreshWalletInfo: () => Promise<void>;
  getWalletInfo: () => Promise<WalletInfo | null>;
  relayStatuses: RelayInfo[];
}

// Create context with default values
const NostrServiceContext = createContext<NostrServiceContextType | null>(null);

// Provider component
interface NostrServiceProviderProps {
  mnemonic: string;
  walletUrl: string | null;
  children: React.ReactNode;
}

// Pure function for status interpretation - better testability and reusability
const interpretNwcStatus = (status: any): boolean => {
  if (status === null || status === undefined) {
    return false;
  }

  // If status is a Map and has entries, consider it connected
  if (status instanceof Map) {
    return status.size > 0;
  }
  // If status is a boolean
  else if (typeof status === 'boolean') {
    return status;
  }
  // If status is a number, consider >=0 as connected (permissive approach)
  else if (typeof status === 'number') {
    return status >= 0;
  }
  // If status is a string, be more permissive
  else if (typeof status === 'string') {
    const statusStr = status.toLowerCase();
    return (
      !statusStr.includes('disconnected') &&
      !statusStr.includes('error') &&
      !statusStr.includes('failed')
    );
  }
  // If status is an object, check for explicit failure indicators
  else if (typeof status === 'object') {
    const hasExplicitFailure =
      (status as any).connected === false ||
      (status as any).success === false ||
      (status as any).status === 'disconnected' ||
      (status as any).error;
    return !hasExplicitFailure;
  }
  // Default: if we get any response without timeout, consider it connected
  return true;
};

// Pure function for error categorization - better maintainability
const categorizeNwcError = (error: unknown): string => {
  const errorMessage = error instanceof Error ? error.message : String(error);

  if (errorMessage.includes('timeout')) {
    return 'Connection timeout - wallet may be unreachable';
  } else if (errorMessage.includes('network')) {
    return 'Network error - check your connection';
  } else if (errorMessage.includes('connection')) {
    return 'Unable to connect to wallet service';
  }
  return 'Connection failed';
};

// Optimized timeout wrapper with proper cleanup
const createTimeoutPromise = (
  timeoutMs: number
): { promise: Promise<never>; cleanup: () => void } => {
  let timeoutId: number;

  const promise = new Promise<never>((_, reject) => {
    timeoutId = setTimeout(() => reject(new Error('Connection timeout')), timeoutMs);
  });

  const cleanup = () => {
    if (timeoutId) {
      clearTimeout(timeoutId);
    }
  };

  return { promise, cleanup };
};

export const NostrServiceProvider: React.FC<NostrServiceProviderProps> = ({
  mnemonic,
  walletUrl,
  children,
}) => {
  const [portalApp, setPortalApp] = useState<PortalAppInterface | null>(null);
  const [isInitialized, setIsInitialized] = useState(false);
  const [publicKey, setPublicKey] = useState<string | null>(null);
  const [pendingRequests, setPendingRequests] = useState<{ [key: string]: PendingRequest }>({});
  const [nwcWallet, setNwcWallet] = useState<Nwc | null>(null);
  const [nwcConnectionStatus, setNwcConnectionStatus] = useState<boolean | null>(null);
  const [nwcConnectionError, setNwcConnectionError] = useState<string | null>(null);
  const [nwcTimeoutUntil, setNwcTimeoutUntil] = useState<number | null>(null);
  const [nwcCheckInProgress, setNwcCheckInProgress] = useState(false);
  const [lastNwcCheck, setLastNwcCheck] = useState<number>(0);
  const [appIsActive, setAppIsActive] = useState(true);
  const [walletInfo, setWalletInfo] = useState<WalletInfoState>({
    data: null,
    isLoading: false,
    error: null,
    lastUpdated: null,
  });
  const [relayStatuses, setRelayStatuses] = useState<RelayInfo[]>([]);
  const [keypair, setKeypair] = useState<KeypairInterface | null>(null);
  const [reinitKey, setReinitKey] = useState(0);

  // Remove the in-memory deduplication system
  // const processedCashuTokens = useRef<Set<string>>(new Set());

  class LocalRelayStatusListener implements RelayStatusListener {
    onRelayStatusChange(relay_url: string, status: number): Promise<void> {
      setRelayStatuses(prev => {
        const index = prev.findIndex(relay => relay.url === relay_url);

        // If relay is terminated, remove it from the list
        if (status === 5) {
          return prev.filter(relay => relay.url !== relay_url);
        }

        // If relay is not in the list, add it
        if (index === -1) {
          return [
            ...prev,
            { url: relay_url, status: mapNumericStatusToString(status), connected: status === 3 },
          ];
        }

        // Otherwise, update the relay list
        return [
          ...prev.slice(0, index),
          { url: relay_url, status: mapNumericStatusToString(status), connected: status === 3 },
          ...prev.slice(index + 1),
        ];
      });
      return Promise.resolve();
    }
  }

  const allRelaysConnected = relayStatuses.length > 0 && relayStatuses.every(r => r.connected);
  const connectedCount = relayStatuses.filter(r => r.connected).length;

  // Refs to store current values for stable AppState listener
  const portalAppRef = useRef<PortalAppInterface | null>(null);
  const refreshNwcConnectionStatusRef = useRef<(() => Promise<void>) | null>(null);

  const eCashContext = useECash();
  const sqliteContext = useSQLiteContext();
  const DB = new DatabaseService(sqliteContext);

  // Add reinit logic
  const triggerReinit = useCallback(() => {
    setIsInitialized(false);
    setPortalApp(null);
    setPublicKey(null);
    setReinitKey(k => k + 1);
  }, []);

  // Initialize the NostrService
  useEffect(() => {
    const abortController = new AbortController();

    if (!mnemonic) {
      console.log('No mnemonic provided, initialization skipped');
      return;
    }

    // Only initialize when app is active
    if (!appIsActive) {
      console.log('App not active, skipping initialization');
      return;
    }

    const initializeNostrService = async () => {
      try {
        console.log('Initializing NostrService with mnemonic');

        // Create Mnemonic object
        const mnemonicObj = new Mnemonic(mnemonic);
        const keypair = mnemonicObj.getKeypair();
        setKeypair(keypair);
        const publicKeyStr = keypair.publicKey().toString();

        // Set public key
        setPublicKey(publicKeyStr);

        // Create and initialize portal app

        let relays = (await DB.getRelays()).map(relay => relay.ws_uri);
        if (relays.length === 0) {
          DEFAULT_RELAYS.forEach(relay => relays.push(relay));
          await DB.updateRelays(DEFAULT_RELAYS);
        }
        const app = await PortalAppManager.getInstance(
          keypair,
          relays,
          new LocalRelayStatusListener()
        );

        // Start listening and give it a moment to establish connections
        app.listen({ signal: abortController.signal });
        console.log('PortalApp listening started...');

        app
          .listenCashuDirect(
            new LocalCashuDirectListener(async (event: CashuDirectContentWithKey) => {
              console.log('Cashu direct token received', event);

              try {
                // Auto-process the Cashu token (receiving tokens)
                const token = event.inner.token;

                // Check if we've already processed this token
                const isProcessed = await DB.isCashuTokenProcessed(token);
                if (isProcessed) {
                  console.log('Cashu token already processed, skipping');
                  return;
                }

                const tokenInfo = await parseCashuToken(token);
                const wallet = await eCashContext.addWallet(tokenInfo.mintUrl, tokenInfo.unit);
                await wallet.receiveToken(token);

                // Mark token as processed after successful processing
                await DB.markCashuTokenAsProcessed(
                  token,
                  tokenInfo.mintUrl,
                  tokenInfo.unit,
                  tokenInfo.amount ? Number(tokenInfo.amount) : 0
                );

                console.log('Cashu token processed successfully');

                // Emit event to notify that wallet balances have changed
                const { globalEvents } = await import('@/utils/index');
                globalEvents.emit('walletBalancesChanged', {
                  mintUrl: tokenInfo.mintUrl,
                  unit: tokenInfo.unit,
                });
                console.log('walletBalancesChanged event emitted');

                // Record activity for token receipt
                try {
                  // For Cashu direct, use mint URL as service identifier
                  const serviceKey = tokenInfo.mintUrl;
                  const unitInfo = await wallet.getUnitInfo();
                  const ticketTitle = unitInfo?.title || wallet.unit();

                  // Add activity to database using ActivitiesContext directly
                  const activity = {
                    type: 'ticket_received' as const,
                    service_key: serviceKey,
                    service_name: ticketTitle, // Always use ticket title
                    detail: ticketTitle, // Always use ticket title
                    date: new Date(),
                    amount: tokenInfo.amount ? Number(tokenInfo.amount) : null, // Store actual number of tickets, not divided by 1000
                    currency: 'sats' as const,
                    request_id: `cashu-direct-${Date.now()}`,
                    subscription_id: null,
                  };

                  // Import and use ActivitiesContext directly
                  const { useActivities } = await import('@/context/ActivitiesContext');
                  // Note: We can't use hooks inside event listeners, so we'll use the database directly
                  // but also emit the event for UI updates
                  const activityId = await DB.addActivity(activity);
                  console.log('Activity added to database with ID:', activityId);

                  // Emit event for UI updates
                  globalEvents.emit('activityAdded', activity);
                  console.log('activityAdded event emitted');
                  console.log('Cashu direct activity recorded successfully');
                } catch (activityError) {
                  console.error('Error recording Cashu direct activity:', activityError);
                }
              } catch (error: any) {
                console.error('Error processing Cashu token:', error.inner);
              }

              // Return void for direct processing
              return;
            })
          )
          .catch(e => {
            console.error('Error listening for Cashu direct', e);
            handleErrorWithToastAndReinit(
              'Failed to listen for Cashu direct. Retrying...',
              triggerReinit
            );
          });

        app.listenCashuRequests(
          new LocalCashuRequestListener(async (event: CashuRequestContentWithKey) => {
            const id = `cashu-request-${Date.now()}-${Math.random().toString(36).substr(2, 9)}`;

            console.log(`Cashu request with id ${id} received`, event);

            // Declare wallet in outer scope
            let wallet;
            // Check if we have the required unit before creating pending request
            try {
              const requiredMintUrl = event.inner.mintUrl;
              const requiredUnit = event.inner.unit;
              const requiredAmount = event.inner.amount;

              console.log(
                `Checking if we have unit: ${requiredUnit} from mint: ${requiredMintUrl} with amount: ${requiredAmount}`
              );
              console.log(`Available wallets:`, Object.keys(eCashContext.wallets));
              console.log(`Looking for wallet key: ${requiredMintUrl}-${requiredUnit}`);

              // Check if we have a wallet for this mint and unit
              wallet = await eCashContext.getWallet(requiredMintUrl, requiredUnit);
              console.log(`Wallet found in ECashContext:`, !!wallet);

              // If wallet not found in ECashContext, try to create it
              if (!wallet) {
                console.log(`Wallet not found in ECashContext, trying to create it...`);
                try {
                  wallet = await eCashContext.addWallet(requiredMintUrl, requiredUnit);
                  console.log(`Successfully created wallet for ${requiredMintUrl}-${requiredUnit}`);
                } catch (error) {
                  console.error(
                    `Error creating wallet for ${requiredMintUrl}-${requiredUnit}:`,
                    error
                  );
                }
              }

              if (!wallet) {
                console.log(
                  `No wallet found for mint: ${requiredMintUrl}, unit: ${requiredUnit} - auto-rejecting`
                );
                return new CashuResponseStatus.InsufficientFunds();
              }

              // Check if we have sufficient balance
              const balance = await wallet.getBalance();
              if (balance < requiredAmount) {
                console.log(
                  `Insufficient balance: ${balance} < ${requiredAmount} - auto-rejecting`
                );
                return new CashuResponseStatus.InsufficientFunds();
              }

              console.log(
                `Wallet found with sufficient balance: ${balance} >= ${requiredAmount} - creating pending request`
              );
            } catch (error) {
              console.error('Error checking wallet availability:', error);
              return new CashuResponseStatus.InsufficientFunds();
            }

            // Get the ticket title for pending requests
            let ticketTitle = 'Unknown Ticket';
            if (wallet) {
              let unitInfo;
              try {
                unitInfo = wallet.getUnitInfo ? await wallet.getUnitInfo() : undefined;
              } catch (e) {
                unitInfo = undefined;
              }
              ticketTitle = unitInfo?.title || wallet.unit();
            }
            return new Promise<CashuResponseStatus>(resolve => {
              const newRequest: PendingRequest = {
                id,
                metadata: event,
                timestamp: new Date(),
                type: 'ticket',
                result: resolve,
                ticketTitle, // Set the ticket name for UI
              };
              setPendingRequests(prev => {
                const newPendingRequests = { ...prev };
                newPendingRequests[id] = newRequest;
                console.log('Updated pending requests map:', newPendingRequests);
                return newPendingRequests;
              });
            });
          })
        );

        /**
         * these logic go inside the new listeners that will be implemented
         */
        // end

        app
          .listenForAuthChallenge(
            new LocalAuthChallengeListener((event: AuthChallengeEvent) => {
              const id = event.eventId;

              console.log(`Auth challenge with id ${id} received`, event);

              return new Promise<AuthResponseStatus>(resolve => {
<<<<<<< HEAD
                handleAuthChallenge(event, DB, resolve)
                  .then(askUser => {
                    if (askUser) {
                      const newRequest: PendingRequest = {
                        id,
                        metadata: event,
                        timestamp: new Date(),
                        type: 'login',
                        result: resolve,
                      };

                      setPendingRequests(prev => {
                        const newPendingRequests = { ...prev };
                        newPendingRequests[id] = newRequest;
                        console.log('Updated pending requests map:', newPendingRequests);
                        return newPendingRequests;
                      });
                    }
                  })
=======
                const newRequest: PendingRequest = {
                  id,
                  metadata: event,
                  timestamp: new Date(),
                  type: 'login',
                  result: resolve,
                };

                setPendingRequests(prev => {
                  const newPendingRequests = { ...prev };
                  newPendingRequests[id] = newRequest;
                  console.log('Updated pending requests map:', newPendingRequests);
                  return newPendingRequests;
                });
>>>>>>> d203365c
              });
            })
          )
          .catch(e => {
            console.error('Error listening for auth challenge', e);
            handleErrorWithToastAndReinit(
              'Failed to listen for authentication challenge. Retrying...',
              triggerReinit
            );
          });

        app
          .listenForPaymentRequest(
            new LocalPaymentRequestListener(
              (event: SinglePaymentRequest) => {
                const id = event.eventId;

                console.log(`Single payment request with id ${id} received`, event);

                return new Promise<PaymentResponseContent>(resolve => {
<<<<<<< HEAD
                  handleSinglePaymentRequest(event, DB, resolve)
                    .then(askUser => {
                      if (askUser) {
                        const newRequest: PendingRequest = {
                          id,
                          metadata: event,
                          timestamp: new Date(),
                          type: 'payment',
                          result: resolve,
                        };

                        setPendingRequests(prev => {
                          const newPendingRequests = { ...prev };
                          newPendingRequests[id] = newRequest;
                          return newPendingRequests;
                        });
                      }
                    })
=======
                  const newRequest: PendingRequest = {
                    id,
                    metadata: event,
                    timestamp: new Date(),
                    type: 'payment',
                    result: resolve,
                  };

                  setPendingRequests(prev => {
                    const newPendingRequests = { ...prev };
                    newPendingRequests[id] = newRequest;
                    return newPendingRequests;
                  });
>>>>>>> d203365c
                });
              },
              (event: RecurringPaymentRequest) => {
                const id = event.eventId;

                console.log(`Recurring payment request with id ${id} received`, event);

                return new Promise<RecurringPaymentResponseContent>(resolve => {
<<<<<<< HEAD
                  handleRecurringPaymentRequest(event, DB, resolve)
                    .then(askUser => {
                      if (askUser) {
                        const newRequest: PendingRequest = {
                          id,
                          metadata: event,
                          timestamp: new Date(),
                          type: 'subscription',
                          result: resolve,
                        };

                        setPendingRequests(prev => {
                          const newPendingRequests = { ...prev };
                          newPendingRequests[id] = newRequest;
                          return newPendingRequests;
                        });
                      }
                    });
=======
                  const newRequest: PendingRequest = {
                    id,
                    metadata: event,
                    timestamp: new Date(),
                    type: 'subscription',
                    result: resolve,
                  };

                  setPendingRequests(prev => {
                    const newPendingRequests = { ...prev };
                    newPendingRequests[id] = newRequest;
                    return newPendingRequests;
                  });
>>>>>>> d203365c
                });
              }
            )
          )
          .catch(e => {
            console.error('Error listening for payment request', e);
            handleErrorWithToastAndReinit(
              'Failed to listen for payment request. Retrying...',
              triggerReinit
            );
          });

        // Listen for closed recurring payments
        app.listenClosedRecurringPayment(new LocalClosedRecurringPaymentListener(
          (event: CloseRecurringPaymentResponse) => {
            console.log('Closed subscription received', event);
<<<<<<< HEAD
            return new Promise<void>(resolve => {
              handleCloseRecurringPaymentResponse(event, DB, resolve);
            })
=======
            try {
              await DB.updateSubscriptionStatus(event.content.subscriptionId, 'cancelled');

              // Refresh UI to reflect the subscription status change
              console.log('Refreshing subscriptions UI after subscription closure');
              // Import the global event emitter to notify ActivitiesProvider
              const { globalEvents } = await import('@/utils/index');
              globalEvents.emit('subscriptionStatusChanged', {
                subscriptionId: event.content.subscriptionId,
                status: 'cancelled',
              });
            } catch (error) {
              console.error('Error setting closed recurring payment', error);
            }
>>>>>>> d203365c
          }
        )).catch(e => {
          console.error('Error listening for recurring payments closing.', e);
        });

        // Save portal app instance
        setPortalApp(app);
        console.log('NostrService initialized successfully with public key:', publicKeyStr);
        console.log('Running on those relays:', relays);

        // Mark as initialized
        setIsInitialized(true);
      } catch (error) {
        console.error('Failed to initialize NostrService:', error);
        setIsInitialized(false);
      }
    };

    initializeNostrService();

    return () => {
      console.log('Aborting NostrService initialization');
      abortController.abort();
    };
  }, [mnemonic, appIsActive, reinitKey]);

  useEffect(() => {
    console.log('Updated pending requests:', pendingRequests);
  }, [pendingRequests]);

  // Optimized wallet connection effect with better separation of concerns
  useEffect(() => {
    if (!isInitialized) return;

    // Always reset connection status when wallet URL changes (including when cleared)
    console.log(
      'NostrServiceContext: Wallet URL changed to:',
      walletUrl,
      'resetting connection status'
    );
    setNwcConnectionStatus(null);
    setNwcConnectionError(null);

    // Clear any timeout state
    setNwcTimeoutUntil(null);
    setNwcCheckInProgress(false);

    if (!walletUrl) {
      console.log('Wallet URL cleared, disconnecting wallet');
      setNwcWallet(null);
      return;
    }

    let timeoutId: number;
    let isCancelled = false;

    const connectWallet = async () => {
      try {
        console.log('Connecting to wallet with URL:', walletUrl);
        const wallet = new Nwc(walletUrl);

        if (isCancelled) return;
        setNwcWallet(wallet);
        console.log('Wallet connected successfully');

        // Schedule initial status check with proper cleanup
        timeoutId = setTimeout(async () => {
          if (isCancelled) return;

          try {
            // Call getInfo first to establish relay connections before checking status
            console.log('Calling getInfo to establish relay connections...');
            let info = await wallet.getInfo();
            console.log('info: ', info);
            if (isCancelled) return;

            console.log('getInfo completed, now checking connection status...');
            const status = await wallet.connectionStatus();
            if (isCancelled) return;

            const isConnected = interpretNwcStatus(status);
            setNwcConnectionStatus(isConnected);
            setNwcConnectionError(isConnected ? null : 'Unable to connect to wallet service');
            console.log('Initial NWC wallet connection status:', isConnected);
          } catch (error) {
            if (isCancelled) return;

            const errorMessage = error instanceof Error ? error.message : String(error);

            // Handle specific NWC errors more gracefully
            if (errorMessage.includes('AppError.Nwc')) {
              console.log('NWC wallet not ready or unavailable during initial check');
              setNwcConnectionStatus(false);
              setNwcConnectionError('Wallet not available - will retry automatically');
            } else if (errorMessage.includes('timeout')) {
              console.log('NWC initial connection timeout - will retry automatically');
              setNwcConnectionStatus(false);
              setNwcConnectionError('Connection timeout - will retry automatically');
            } else {
              console.error('Error checking initial NWC connection status:', error);
              setNwcConnectionStatus(false);
              setNwcConnectionError('Failed to verify wallet connection');
            }
          }
        }, 1000);
      } catch (error) {
        if (isCancelled) return;
        console.error('Failed to connect wallet:', error);
        setNwcWallet(null);
        setNwcConnectionStatus(null);
        setNwcConnectionError('Failed to connect to wallet');
      }
    };

    connectWallet();

    // Cleanup function to prevent race conditions and memory leaks
    return () => {
      isCancelled = true;
      if (timeoutId) {
        clearTimeout(timeoutId);
      }
    };
  }, [walletUrl, isInitialized]);

  // Pay invoice via wallet
  const payInvoice = useCallback(
    async (invoice: string): Promise<string> => {
      if (!nwcWallet) {
        throw new Error('NWC wallet not connected');
      }
      return nwcWallet.payInvoice(invoice);
    },
    [nwcWallet]
  );

  // Lookup invoice via wallet
  const lookupInvoice = useCallback(
    async (invoice: string): Promise<LookupInvoiceResponse> => {
      if (!nwcWallet) {
        throw new Error('NWC wallet not connected');
      }
      return nwcWallet.lookupInvoice(invoice);
    },
    [nwcWallet]
  );

  // Disconnect wallet
  const disconnectWallet = useCallback(() => {
    setNwcWallet(null);
  }, []);

  // Send auth init
  const sendKeyHandshake = useCallback(
    async (url: KeyHandshakeUrl): Promise<void> => {
      if (!portalApp) {
        throw new Error('PortalApp not initialized');
      }

      console.log('Sending auth init', url);
      return portalApp.sendKeyHandshake(url);
    },
    [portalApp]
  );

  // Get service name with database caching
  const getServiceName = useCallback(
    async (pubKey: string): Promise<string | null> => {
      if (!portalApp) {
        throw new Error('PortalApp not initialized');
      }

      try {
        // Step 1: Check for valid cached entry (not expired)
        const cachedName = await DB.getCachedServiceName(pubKey);
        if (cachedName) {
          console.log('DEBUG: Using cached service name for:', pubKey, '->', cachedName);
          return cachedName;
        }

        // Step 2: Check relay connection status before attempting network fetch
        if (!relayStatuses.length || relayStatuses.every(r => r.status === 'Disconnected')) {
          console.warn('DEBUG: No relays connected, cannot fetch service profile for:', pubKey);
          throw new Error(
            'No relay connections available. Please check your internet connection and try again.'
          );
        }

        // Check if at least one relay is connected
        let connectedCount = 0;
        for (const relay of relayStatuses) {
          if (relay.status === 'Connected') {
            connectedCount++;
          }
        }

        if (connectedCount === 0) {
          console.warn(
            'DEBUG: No relays in Connected state, cannot fetch service profile for:',
            pubKey
          );
          throw new Error(
            'No relay connections available. Please check your internet connection and try again.'
          );
        }

        console.log('DEBUG: NostrService.getServiceName fetching from network for pubKey:', pubKey);
        console.log('DEBUG: Connected relays:', connectedCount, '/', relayStatuses.length);

        // Step 3: Fetch from network
        const profile = await portalApp.fetchProfile(pubKey);
        console.log('DEBUG: portalApp.fetchProfile returned:', profile);

        // Step 4: Extract service name from profile
        const serviceName = getServiceNameFromProfile(profile);

        if (serviceName) {
          // Step 5: Cache the result
          await DB.setCachedServiceName(pubKey, serviceName);
          console.log('DEBUG: Cached new service name for:', pubKey, '->', serviceName);
          return serviceName;
        } else {
          console.log('DEBUG: No service name found in profile for:', pubKey);
          return null;
        }
      } catch (error) {
        console.log('DEBUG: getServiceName error for:', pubKey, error);
        throw error;
      }
    },
    [portalApp, relayStatuses]
  );

  const dismissPendingRequest = useCallback((id: string) => {
    setPendingRequests(prev => {
      const newPendingRequests = { ...prev };
      delete newPendingRequests[id];
      return newPendingRequests;
    });
  }, []);

  const setUserProfile = useCallback(
    async (profile: Profile) => {
      if (!portalApp) {
        throw new Error('PortalApp not initialized');
      }
      await portalApp.setProfile(profile);
    },
    [portalApp]
  );

  const closeRecurringPayment = useCallback(
    async (pubkey: string, subscriptionId: string) => {
      if (!portalApp) {
        throw new Error('PortalApp not initialized');
      }
      await portalApp.closeRecurringPayment(pubkey, subscriptionId);
    },
    [portalApp]
  );

  // Simple monitoring control functions (to be used by navigation-based polling)
  const startPeriodicMonitoring = useCallback(() => {
    console.warn('startPeriodicMonitoring is deprecated. Use navigation-based monitoring instead.');
  }, []);

  const stopPeriodicMonitoring = useCallback(() => {
    console.warn('stopPeriodicMonitoring is deprecated. Use navigation-based monitoring instead.');
  }, []);

  // Simple NWC connection status refresh - prevent concurrent calls
  const refreshNwcConnectionStatus = useCallback(async () => {
    const currentWallet = nwcWallet;

    if (!currentWallet) {
      setNwcConnectionStatus(null);
      setNwcConnectionError(null);
      return;
    }

    // Skip if another check is already in progress
    if (nwcCheckInProgress) {
      return;
    }

    // Skip if we're in timeout period (60 seconds after last timeout)
    const now = Date.now();
    if (nwcTimeoutUntil && now < nwcTimeoutUntil) {
      return;
    }

    // Add debounce: Skip if we've checked within the last 3 seconds
    if (now - lastNwcCheck < 3000) {
      return;
    }

    // Set in-progress flag to prevent concurrent calls
    setNwcCheckInProgress(true);
    setLastNwcCheck(now);

    try {
      setNwcConnectionError(null);

      // Use optimized timeout with proper cleanup
      const { promise: timeoutPromise, cleanup } = createTimeoutPromise(10000);

      try {
        // Call getInfo first to establish relay connections before checking status
        await Promise.race([currentWallet.getInfo(), timeoutPromise]);

        const status: any = await Promise.race([currentWallet.connectionStatus(), timeoutPromise]);

        cleanup();

        // Use pure function for status interpretation
        const isConnected = interpretNwcStatus(status);

        setNwcConnectionStatus(isConnected);
        setNwcConnectionError(isConnected ? null : 'Unable to connect to wallet service');

        // Clear timeout on successful connection
        if (isConnected) {
          setNwcTimeoutUntil(null);
        }

        // Always clear in-progress flag on successful completion
        setNwcCheckInProgress(false);
      } catch (raceError) {
        cleanup();
        throw raceError;
      }
    } catch (error: any) {
      // Always clear in-progress flag on error
      setNwcCheckInProgress(false);

      if (currentWallet === nwcWallet) {
        const errorMessage = error instanceof Error ? error.message : String(error);
        const userFriendlyError = categorizeNwcError(error);

        setNwcConnectionStatus(false);
        setNwcConnectionError(userFriendlyError);

        // If timeout error, set timeout period without logging
        if (errorMessage.includes('timeout')) {
          const timeoutUntil = Date.now() + 60000; // 60 seconds from now
          setNwcTimeoutUntil(timeoutUntil);
        } else {
          // Log other errors normally (keep real errors)
          console.error('NostrService: Error fetching NWC connection status:', error.inner);
        }
      }
    }
  }, [nwcWallet]); // Only depend on nwcWallet to prevent infinite recreation

<<<<<<< HEAD
  // Force reconnect function to trigger immediate reconnection
  const forceReconnect = useCallback(async () => {
    if (!portalApp) {
      console.warn('PortalApp not initialized, cannot force reconnect');
      return;
    }

    console.log('Force reconnecting to relays...');

    try {
      // Only refresh connection status, don't trigger recursive calls
      await refreshConnectionStatus();

      console.log('Force reconnect initiated');
    } catch (error: any) {
      console.error('Error during force reconnect:', error.inner);
    }
  }, [portalApp, refreshConnectionStatus]);

=======
>>>>>>> d203365c
  // Centralized NWC polling - only when wallet is configured
  useEffect(() => {
    let interval: ReturnType<typeof setInterval> | null = null;

    if (nwcWallet) {
      // Start periodic polling every 5 seconds (unified with relay polling)
      interval = setInterval(() => {
        if (refreshNwcConnectionStatusRef.current) {
          refreshNwcConnectionStatusRef.current();
        }
      }, 5000);
    }

    return () => {
      if (interval) {
        clearInterval(interval);
      }
    };
  }, [nwcWallet]); // Only start/stop when wallet configuration changes

  // Initial connection status fetch with delay to allow relay connections to establish
  useEffect(() => {
    // Add a small delay to allow relay connections to establish after initialization
    const timer = setTimeout(() => {
      if (refreshNwcConnectionStatusRef.current) {
        refreshNwcConnectionStatusRef.current();
      }
    }, 2000); // 2 second delay to allow relay connections to establish

    return () => clearTimeout(timer);
  }, []); // Empty dependency array - only run once on mount

  // Update refs when values change (no effect recreation)
  useEffect(() => {
    portalAppRef.current = portalApp;
  }, [portalApp]);

  useEffect(() => {
    refreshNwcConnectionStatusRef.current = refreshNwcConnectionStatus;
  }, [refreshNwcConnectionStatus]);

  // Stable AppState listener - runs only once, never recreated
  useEffect(() => {
    console.log('🔄 Setting up STABLE AppState listener (runs once)');

    const handleAppStateChange = async (nextAppState: string) => {
      console.log('AppState changed to:', nextAppState);

      // Update app active state
      setAppIsActive(nextAppState === 'active');

      if (nextAppState === 'active') {
        if (portalAppRef.current) {
          console.log('📱 App became active - refreshing connection status');
          try {
            if (refreshNwcConnectionStatusRef.current) {
              await refreshNwcConnectionStatusRef.current();
            }
          } catch (error: any) {
            console.error('Error refreshing connection status on app active:', error.inner);
          }
        } else {
          console.log('⚠️ App became active but portalApp is null - will re-initialize');
        }
      }
    };

    // Subscribe to app state changes
    const subscription = AppState.addEventListener('change', handleAppStateChange);

    return () => {
      console.log('🧹 Removing STABLE AppState listener (only on unmount)');
      subscription?.remove();
    };
  }, []); // EMPTY dependency array - never recreated

  // Remove the old unstable AppState listener
  // (commenting out the old one that was being recreated constantly)

  const submitNip05 = useCallback(
    async (nip05: string) => {
      if (!portalApp) {
        throw new Error('PortalApp not initialized');
      }
      await portalApp.registerNip05(nip05);
    },
    [portalApp]
  );

  const submitImage = useCallback(
    async (imageBase64: string) => {
      if (!portalApp) {
        throw new Error('PortalApp not initialized');
      }
      await portalApp.registerImg(imageBase64);
    },
    [portalApp]
  );

  // Wallet info functions
  const getWalletInfo = useCallback(async (): Promise<WalletInfo | null> => {
    if (!nwcWallet) {
      console.log('No NWC wallet available for getInfo');
      return null;
    }

    try {
      setWalletInfo(prev => ({ ...prev, isLoading: true, error: null }));

      console.log('Fetching wallet info via getInfo...');
      const info: any = await nwcWallet.getInfo();
      const balance = await nwcWallet.getBalance();

      console.log('Balance:', balance);

      console.log('Wallet info received:', info);

      // Map the response properties to our WalletInfo interface
      // Using flexible property access to handle different response formats
      const walletData: WalletInfo = {
        alias: info.alias,
        get_balance: Number(balance),
      };

      setWalletInfo({
        data: walletData,
        isLoading: false,
        error: null,
        lastUpdated: new Date(),
      });

      return walletData;
    } catch (error: any) {
      console.error('Error fetching wallet info:', error.inner);
      const errorMessage = error instanceof Error ? error.message : 'Failed to fetch wallet info';

      setWalletInfo(prev => ({
        ...prev,
        isLoading: false,
        error: errorMessage,
      }));

      return null;
    }
  }, [nwcWallet]);

  const refreshWalletInfo = useCallback(async () => {
    await getWalletInfo();
  }, [getWalletInfo]);

  // Auto-refresh wallet info when wallet connects/changes
  useEffect(() => {
    if (nwcWallet && nwcConnectionStatus === true) {
      console.log('Wallet connected, fetching wallet info...');
      refreshWalletInfo();
    } else if (!nwcWallet) {
      // Clear wallet info when wallet disconnects
      setWalletInfo({
        data: null,
        isLoading: false,
        error: null,
        lastUpdated: null,
      });
    }
  }, [nwcWallet, nwcConnectionStatus, refreshWalletInfo]);

  const issueJWT = (targetKey: string, expiresInHours: bigint) => {
    return keypair!.issueJwt(targetKey, expiresInHours);
  };

  /* useEffect(() => {
    class Logger implements LogCallback {
      log(entry: LogEntry) {
        const message = `[${entry.target}] ${entry.message}`;
        switch (entry.level) {
          case LogLevel.Trace:
            console.trace(message);
            break;
          case LogLevel.Debug:
            console.debug(message);
            break;
          case LogLevel.Info:
            console.info(message);
            break;
          case LogLevel.Warn:
            console.warn(message);
            break;
          case LogLevel.Error:
            console.error(message);
            break;
        }
      }
    }
    try {
      initLogger(new Logger(), LogLevel.Trace)
      console.log('Logger initialized');
    } catch (error) {
      console.error('Error initializing logger:', error);
    }
  }, []); */

  // Context value
  const contextValue: NostrServiceContextType = {
    isInitialized,
    isWalletConnected: nwcWallet !== null,
    publicKey,
    portalApp,
    nwcWallet,
    pendingRequests,
    payInvoice,
    lookupInvoice,
    disconnectWallet,
    sendKeyHandshake,
    getServiceName,
    dismissPendingRequest,
    setUserProfile,
    closeRecurringPayment,
    startPeriodicMonitoring,
    stopPeriodicMonitoring,
    nwcConnectionStatus,
    nwcConnectionError,
    refreshNwcConnectionStatus,
    submitNip05,
    submitImage,
    walletInfo,
    refreshWalletInfo,
    getWalletInfo,
    relayStatuses,
    allRelaysConnected,
    connectedCount,
    issueJWT,
  };

  return (
    <NostrServiceContext.Provider value={contextValue}>{children}</NostrServiceContext.Provider>
  );
};

// Hook to use the NostrService context
export const useNostrService = () => {
  const context = useContext(NostrServiceContext);
  if (!context) {
    throw new Error('useNostrService must be used within a NostrServiceProvider');
  }
  return context;
};

export default NostrServiceProvider;<|MERGE_RESOLUTION|>--- conflicted
+++ resolved
@@ -37,13 +37,9 @@
   WalletInfo,
   WalletInfoState,
 } from '@/utils/types';
-<<<<<<< HEAD
-import { useActivities } from './ActivitiesContext';
-import { handleAuthChallenge, handleCloseRecurringPaymentResponse, handleRecurringPaymentRequest, handleSinglePaymentRequest } from '@/services/EventFilters';
-=======
 import { handleErrorWithToastAndReinit } from '@/utils/Toast';
 import { useECash } from './ECashContext';
->>>>>>> d203365c
+import { handleAuthChallenge, handleCloseRecurringPaymentResponse, handleRecurringPaymentRequest, handleSinglePaymentRequest } from '@/services/EventFilters';
 
 // Constants and helper classes from original NostrService
 const DEFAULT_RELAYS = [
@@ -593,7 +589,6 @@
               console.log(`Auth challenge with id ${id} received`, event);
 
               return new Promise<AuthResponseStatus>(resolve => {
-<<<<<<< HEAD
                 handleAuthChallenge(event, DB, resolve)
                   .then(askUser => {
                     if (askUser) {
@@ -613,22 +608,6 @@
                       });
                     }
                   })
-=======
-                const newRequest: PendingRequest = {
-                  id,
-                  metadata: event,
-                  timestamp: new Date(),
-                  type: 'login',
-                  result: resolve,
-                };
-
-                setPendingRequests(prev => {
-                  const newPendingRequests = { ...prev };
-                  newPendingRequests[id] = newRequest;
-                  console.log('Updated pending requests map:', newPendingRequests);
-                  return newPendingRequests;
-                });
->>>>>>> d203365c
               });
             })
           )
@@ -649,7 +628,6 @@
                 console.log(`Single payment request with id ${id} received`, event);
 
                 return new Promise<PaymentResponseContent>(resolve => {
-<<<<<<< HEAD
                   handleSinglePaymentRequest(event, DB, resolve)
                     .then(askUser => {
                       if (askUser) {
@@ -668,21 +646,6 @@
                         });
                       }
                     })
-=======
-                  const newRequest: PendingRequest = {
-                    id,
-                    metadata: event,
-                    timestamp: new Date(),
-                    type: 'payment',
-                    result: resolve,
-                  };
-
-                  setPendingRequests(prev => {
-                    const newPendingRequests = { ...prev };
-                    newPendingRequests[id] = newRequest;
-                    return newPendingRequests;
-                  });
->>>>>>> d203365c
                 });
               },
               (event: RecurringPaymentRequest) => {
@@ -691,7 +654,6 @@
                 console.log(`Recurring payment request with id ${id} received`, event);
 
                 return new Promise<RecurringPaymentResponseContent>(resolve => {
-<<<<<<< HEAD
                   handleRecurringPaymentRequest(event, DB, resolve)
                     .then(askUser => {
                       if (askUser) {
@@ -710,21 +672,6 @@
                         });
                       }
                     });
-=======
-                  const newRequest: PendingRequest = {
-                    id,
-                    metadata: event,
-                    timestamp: new Date(),
-                    type: 'subscription',
-                    result: resolve,
-                  };
-
-                  setPendingRequests(prev => {
-                    const newPendingRequests = { ...prev };
-                    newPendingRequests[id] = newRequest;
-                    return newPendingRequests;
-                  });
->>>>>>> d203365c
                 });
               }
             )
@@ -741,26 +688,9 @@
         app.listenClosedRecurringPayment(new LocalClosedRecurringPaymentListener(
           (event: CloseRecurringPaymentResponse) => {
             console.log('Closed subscription received', event);
-<<<<<<< HEAD
             return new Promise<void>(resolve => {
               handleCloseRecurringPaymentResponse(event, DB, resolve);
             })
-=======
-            try {
-              await DB.updateSubscriptionStatus(event.content.subscriptionId, 'cancelled');
-
-              // Refresh UI to reflect the subscription status change
-              console.log('Refreshing subscriptions UI after subscription closure');
-              // Import the global event emitter to notify ActivitiesProvider
-              const { globalEvents } = await import('@/utils/index');
-              globalEvents.emit('subscriptionStatusChanged', {
-                subscriptionId: event.content.subscriptionId,
-                status: 'cancelled',
-              });
-            } catch (error) {
-              console.error('Error setting closed recurring payment', error);
-            }
->>>>>>> d203365c
           }
         )).catch(e => {
           console.error('Error listening for recurring payments closing.', e);
@@ -1115,28 +1045,6 @@
     }
   }, [nwcWallet]); // Only depend on nwcWallet to prevent infinite recreation
 
-<<<<<<< HEAD
-  // Force reconnect function to trigger immediate reconnection
-  const forceReconnect = useCallback(async () => {
-    if (!portalApp) {
-      console.warn('PortalApp not initialized, cannot force reconnect');
-      return;
-    }
-
-    console.log('Force reconnecting to relays...');
-
-    try {
-      // Only refresh connection status, don't trigger recursive calls
-      await refreshConnectionStatus();
-
-      console.log('Force reconnect initiated');
-    } catch (error: any) {
-      console.error('Error during force reconnect:', error.inner);
-    }
-  }, [portalApp, refreshConnectionStatus]);
-
-=======
->>>>>>> d203365c
   // Centralized NWC polling - only when wallet is configured
   useEffect(() => {
     let interval: ReturnType<typeof setInterval> | null = null;
