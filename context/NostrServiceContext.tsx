--- conflicted
+++ resolved
@@ -6,149 +6,18 @@
   PortalAppInterface,
   RelayStatusListener,
   KeypairInterface,
-<<<<<<< HEAD
-} from 'portal-app-lib';
-import { PortalAppManager } from '@/services/PortalAppManager';
-import type { RelayConnectionStatus, RelayInfo } from '@/utils/types';
-=======
-  parseCashuToken,
-  CashuDirectContentWithKey,
-  CashuDirectListener,
-  CashuRequestListener,
-  CashuRequestContentWithKey,
-  CashuResponseStatus,
-  PaymentStatusNotifier,
-  PaymentStatus,
-  NostrConnectRequestListener,
-  NostrConnectResponseStatus,
-  NostrConnectRequestEvent,
-  keyToHex,
 } from 'portal-app-lib';
 import { PortalAppManager } from '@/services/PortalAppManager';
 import type {
-  PendingRequest,
-  RelayConnectionStatus,
   RelayInfo,
-  WalletInfo,
-  WalletInfoState,
 } from '@/utils/types';
-import { handleErrorWithToastAndReinit } from '@/utils/Toast';
-import { showToast } from '@/utils/Toast';
-import { useECash } from './ECashContext';
-import {
-  handleAuthChallenge,
-  handleCloseRecurringPaymentResponse,
-  handleNostrConnectRequest,
-  handleRecurringPaymentRequest,
-  handleSinglePaymentRequest,
-} from '@/services/EventFilters';
-import {
-  AMOUNT_MISMATCH_REJECTION_REASON,
-  sendPaymentAmountMismatchNotificationForForeground,
-} from '@/services/PaymentNotificationService';
->>>>>>> f5660a9d
 import { registerContextReset, unregisterContextReset } from '@/services/ContextResetService';
 import { useDatabaseContext } from '@/context/DatabaseContext';
 import defaultRelayList from '../assets/DefaultRelays.json';
 import { useOnboarding } from './OnboardingContext';
 import { getKeypairFromKey, hasKey } from '@/utils/keyHelpers';
-<<<<<<< HEAD
-=======
 import { getServiceNameFromProfile, mapNumericStatusToString } from '@/utils/nostrHelper';
-import { globalEvents, getServiceNameFromMintUrl } from '@/utils/common';
-
-export class LocalCashuDirectListener implements CashuDirectListener {
-  private callback: (event: CashuDirectContentWithKey) => Promise<void>;
-
-  constructor(callback: (event: CashuDirectContentWithKey) => Promise<void>) {
-    this.callback = callback;
-  }
-
-  onCashuDirect(event: CashuDirectContentWithKey): Promise<void> {
-    return this.callback(event);
-  }
-}
-
-export class LocalCashuRequestListener implements CashuRequestListener {
-  private callback: (event: CashuRequestContentWithKey) => Promise<CashuResponseStatus>;
-
-  constructor(callback: (event: CashuRequestContentWithKey) => Promise<CashuResponseStatus>) {
-    this.callback = callback;
-  }
-
-  onCashuRequest(event: CashuRequestContentWithKey): Promise<CashuResponseStatus> {
-    return this.callback(event);
-  }
-}
-
-export class LocalAuthChallengeListener implements AuthChallengeListener {
-  private callback: (event: AuthChallengeEvent) => Promise<AuthResponseStatus>;
-
-  constructor(callback: (event: AuthChallengeEvent) => Promise<AuthResponseStatus>) {
-    this.callback = callback;
-  }
-
-  onAuthChallenge(event: AuthChallengeEvent): Promise<AuthResponseStatus> {
-    return this.callback(event);
-  }
-}
->>>>>>> f5660a9d
-
-// Helper function to extract service name from profile (nip05 only)
-const getServiceNameFromProfile = (profile: Profile | undefined): string | null => {
-  return profile?.nip05 || null;
-};
-
-<<<<<<< HEAD
-// Note: RelayConnectionStatus, RelayInfo, and ConnectionSummary are now imported from centralized types
-
-// Map numeric RelayStatus values to string status names
-// Based on the actual Rust enum from portal-app-lib:
-// pub enum RelayStatus { Initialized, Pending, Connecting, Connected, Disconnected, Terminated, Banned }
-function mapNumericStatusToString(numericStatus: number): RelayConnectionStatus {
-  switch (numericStatus) {
-    case 0:
-      return 'Initialized';
-    case 1:
-      return 'Pending';
-    case 2:
-      return 'Connecting';
-    case 3:
-      return 'Connected';
-    case 4:
-      return 'Disconnected';
-    case 5:
-      return 'Terminated';
-    case 6:
-      return 'Banned';
-    default:
-      console.warn(`🔍 NostrService: Unknown numeric RelayStatus: ${numericStatus}`);
-      return 'Unknown';
-  }
-}
-=======
-  constructor(callback: (event: CloseRecurringPaymentResponse) => Promise<void>) {
-    this.callback = callback;
-  }
-
-  async onClosedRecurringPayment(event: CloseRecurringPaymentResponse): Promise<void> {
-    return this.callback(event);
-  }
-}
-
-export class LocalNip46RequestListener implements NostrConnectRequestListener {
-  private callback: (event: NostrConnectRequestEvent) => Promise<NostrConnectResponseStatus>;
-
-  constructor(callback: (event: NostrConnectRequestEvent) => Promise<NostrConnectResponseStatus>) {
-    this.callback = callback;
-  }
-  async onRequest(event: NostrConnectRequestEvent): Promise<NostrConnectResponseStatus> {
-    return this.callback(event)
-  }
-}
-
->>>>>>> f5660a9d
-// Note: WalletInfo and WalletInfoState are now imported from centralized types
+
 
 // Context type definition
 export interface NostrServiceContextType {
@@ -394,462 +263,9 @@
         // Start listening and give it a moment to establish connections
         app.listen({ signal: abortController.signal });
 
-<<<<<<< HEAD
         // Save portal app instance
         console.log('NostrService initialized successfully with public key:', publicKeyStr);
         console.log('Running on those relays:', relays);
-=======
-        // listener to receive tokens
-        app
-          .listenCashuDirect(
-            new LocalCashuDirectListener(async (event: CashuDirectContentWithKey) => {
-
-              try {
-                // Auto-process the Cashu token (receiving tokens)
-                const token = event.inner.token;
-
-                // Check if we've already processed this token
-                const tokenInfo = await parseCashuToken(token);
-
-                // Use database service to handle connection errors
-                const isProcessed = await executeOperation(
-                  db =>
-                    db.markCashuTokenAsProcessed(
-                      token,
-                      tokenInfo.mintUrl,
-                      tokenInfo.unit,
-                      tokenInfo.amount ? Number(tokenInfo.amount) : 0
-                    ),
-                  false
-                );
-
-                if (isProcessed === true) {
-                  return;
-                } else if (isProcessed === null) {
-                  console.warn(
-                    'Failed to check token processing status due to database issues, proceeding cautiously'
-                  );
-                  // Continue processing but log a warning
-                }
-
-                const wallet = await eCashContext.addWallet(
-                  tokenInfo.mintUrl,
-                  tokenInfo.unit.toLowerCase()
-                );
-                await wallet.receiveToken(token);
-
-                await executeOnNostr(async (db) => {
-                  let mintsList = await db.readMints();
-
-                  // Convert to Set to prevent duplicates, then back to array
-                  const mintsSet = new Set([tokenInfo.mintUrl, ...mintsList]);
-                  mintsList = Array.from(mintsSet);
-
-                  db.storeMints(mintsList);
-                });
-
-                console.log('Cashu token processed successfully');
-
-                // Emit event to notify that wallet balances have changed
-                globalEvents.emit('walletBalancesChanged', {
-                  mintUrl: tokenInfo.mintUrl,
-                  unit: tokenInfo.unit.toLowerCase(),
-                });
-                console.log('walletBalancesChanged event emitted');
-
-                // Record activity for token receipt
-                try {
-                  // Get Nostr service key for resolving service name (the sender's public key)
-                  const nostrServiceKey = (event as any).mainKey || (event as any).serviceKey || null;
-                  const mintUrl = tokenInfo.mintUrl;
-                  
-                  // Resolve service name from Nostr service key if available (via nip05),
-                  // otherwise fall back to mint URL-based name
-                  let serviceName: string;
-                  let serviceKey: string;
-                  
-                  if (nostrServiceKey) {
-                    // Try to resolve from nip05 via Nostr
-                    try {
-                      const appInstance = PortalAppManager.tryGetInstance();
-                      // Check cache first
-                      const cachedName = await executeOperation(
-                        db => db.getCachedServiceName(nostrServiceKey),
-                        null
-                      );
-                      
-                      if (cachedName) {
-                        serviceName = cachedName;
-                        serviceKey = nostrServiceKey;
-                      } else {
-                        // Fetch from network
-                        const profile = await appInstance.fetchProfile(nostrServiceKey);
-                        const resolvedName = getServiceNameFromProfile(profile);
-                        
-                        if (resolvedName) {
-                          // Cache the result
-                          await executeOperation(
-                            db => db.setCachedServiceName(nostrServiceKey, resolvedName),
-                            null
-                          );
-                          serviceName = resolvedName;
-                          serviceKey = nostrServiceKey;
-                        } else {
-                          // No nip05 found, fall back to mint URL
-                          serviceName = getServiceNameFromMintUrl(mintUrl);
-                          serviceKey = mintUrl;
-                        }
-                      }
-                    } catch (error) {
-                      // If resolution fails, fall back to mint URL
-                      console.error('Failed to resolve service name from Nostr:', error);
-                      serviceName = getServiceNameFromMintUrl(mintUrl);
-                      serviceKey = mintUrl;
-                    }
-                  } else {
-                    // No Nostr service key available, use mint URL
-                    serviceName = getServiceNameFromMintUrl(mintUrl);
-                    serviceKey = mintUrl;
-                  }
-                  
-                  const unitInfo = await wallet.getUnitInfo();
-                  const ticketTitle = unitInfo?.title || wallet.unit();
-
-                  // Add activity to database using ActivitiesContext directly
-                  const activity = {
-                    type: 'ticket_received' as const,
-                    service_key: serviceKey,
-                    service_name: serviceName,
-                    detail: ticketTitle, // Use ticket title as detail
-                    date: new Date(),
-                    amount: Number(tokenInfo.amount),
-                    currency: null,
-                    request_id: `cashu-direct-${Date.now()}`,
-                    subscription_id: null,
-                    status: 'neutral' as 'neutral',
-                    converted_amount: null,
-                    converted_currency: null,
-                  };
-
-                  // Use database service for activity recording
-                  const activityId = await executeOperation(db => db.addActivity(activity), null);
-
-                  if (activityId) {
-                    // Emit event for UI updates
-                    globalEvents.emit('activityAdded', activity);
-                    // Provide lightweight user feedback
-                    const amountStr = tokenInfo.amount ? ` x${Number(tokenInfo.amount)}` : '';
-                    showToast(`Ticket received: ${ticketTitle}${amountStr}`, 'success');
-                  } else {
-                    console.warn('Failed to record Cashu token activity due to database issues');
-                  }
-                } catch (activityError) {
-                  console.error('Error recording Cashu direct activity:', activityError);
-                }
-              } catch (error: any) {
-                console.error('Error processing Cashu token:', error.inner);
-              }
-
-              // Return void for direct processing
-              return;
-            })
-          )
-          .catch(e => {
-            console.error('Error listening for Cashu direct', e);
-            handleErrorWithToastAndReinit(
-              'Failed to listen for Cashu direct. Retrying...',
-              triggerReinit
-            );
-          });
-
-        // listener to burn tokens
-        app.listenCashuRequests(
-          new LocalCashuRequestListener(async (event: CashuRequestContentWithKey) => {
-            // Use event-based ID for deduplication - same pattern as payment requests
-            const eventId = `${event.inner.mintUrl}-${event.inner.unit}-${event.inner.amount}-${event.mainKey}`;
-            const id = `cashu-request-${eventId}`;
-
-            // Early deduplication check - same as payment requests
-            const existingRequest = pendingRequests[id];
-            if (existingRequest) {
-              // Return a promise that will resolve when the original request is resolved
-              return new Promise<CashuResponseStatus>(resolve => {
-                const originalResolve = existingRequest.result;
-                existingRequest.result = (status: CashuResponseStatus) => {
-                  resolve(status);
-                  if (originalResolve) originalResolve(status);
-                };
-              });
-            }
-
-            // Don't check database here - let the UI filter out already answered requests
-            // This matches payment requests behavior - they don't reject at listener level
-
-            // Check wallet and balance BEFORE creating pending request
-            // This ensures we only show requests we can actually fulfill
-            let wallet;
-            let ticketTitle = event.inner.unit || 'Unknown Ticket';
-            
-            try {
-              const requiredMintUrl = event.inner.mintUrl;
-              const requiredUnit = event.inner.unit.toLowerCase();
-              const requiredAmount = event.inner.amount;
-
-              // Check if we have a wallet for this mint and unit
-              wallet = await eCashContext.getWallet(requiredMintUrl, requiredUnit);
-
-              // If wallet not found, try to create it
-              // Wallet creation may fail if the mint URL is invalid or unreachable, or if the unit is not supported.
-              // This is expected behavior - we handle it gracefully by checking if wallet exists after creation attempt.
-              // If creation fails, we'll return InsufficientFunds status below, which is appropriate since we can't fulfill the request.
-              if (!wallet) {
-                try {
-                  wallet = await eCashContext.addWallet(requiredMintUrl, requiredUnit);
-                } catch (error) {
-                  // Wallet creation failed - this is safe to ignore because we check wallet existence below
-                  // and return InsufficientFunds if no wallet is available, which correctly indicates we cannot fulfill the request
-                }
-              }
-
-              if (!wallet) {
-                return new CashuResponseStatus.InsufficientFunds();
-              }
-
-              // Check if we have sufficient balance
-              const balance = await wallet.getBalance();
-              
-              // Ensure both values are BigInt for proper comparison
-              const balanceBigInt = typeof balance === 'bigint' ? balance : BigInt(balance);
-              const requiredAmountBigInt = typeof requiredAmount === 'bigint' ? requiredAmount : BigInt(requiredAmount);
-              
-              console.log(`[Cashu Request] Balance check: balance=${balanceBigInt.toString()}, requested=${requiredAmountBigInt.toString()}, unit=${requiredUnit}`);
-              
-              if (balanceBigInt < requiredAmountBigInt) {
-                console.warn(`[Cashu Request] Insufficient balance: have ${balanceBigInt.toString()}, need ${requiredAmountBigInt.toString()}`);
-                return new CashuResponseStatus.InsufficientFunds();
-              }
-
-              // Get ticket title
-              let unitInfo;
-              try {
-                unitInfo = wallet.getUnitInfo ? await wallet.getUnitInfo() : undefined;
-              } catch (e) {
-                unitInfo = undefined;
-              }
-              ticketTitle = unitInfo?.title || wallet.unit();
-            } catch (error) {
-              return new CashuResponseStatus.InsufficientFunds();
-            }
-            return new Promise<CashuResponseStatus>(resolve => {
-              const newRequest: PendingRequest = {
-                id,
-                metadata: event,
-                timestamp: new Date(),
-                type: 'ticket',
-                result: resolve,
-                ticketTitle, // Set the ticket name for UI
-              };
-              setPendingRequests(prev => {
-                // Check if request already exists to prevent duplicates
-                if (prev[id]) {
-                  return prev;
-                }
-                return { ...prev, [id]: newRequest };
-              });
-            });
-          })
-        );
-
-        /**
-         * these logic go inside the new listeners that will be implemented
-         */
-        // end
-
-        app
-          .listenForAuthChallenge(
-            new LocalAuthChallengeListener((event: AuthChallengeEvent) => {
-              const id = event.eventId;
-
-              void executeOperation(db => db.markNotificationEventProcessed(id), false);
-
-              return new Promise<AuthResponseStatus>(resolve => {
-                handleAuthChallenge(event, executeOperation, resolve).then(askUser => {
-                  if (askUser) {
-                    const newRequest: PendingRequest = {
-                      id,
-                      metadata: event,
-                      timestamp: new Date(),
-                      type: 'login',
-                      result: resolve,
-                    };
-
-                    setPendingRequests(prev => {
-                      // Check if request already exists to prevent duplicates
-                      if (prev[id]) {
-                        return prev;
-                      }
-                      return { ...prev, [id]: newRequest };
-                    });
-                  }
-                });
-              });
-            })
-          )
-          .catch(e => {
-            console.error('Error listening for auth challenge', e);
-            handleErrorWithToastAndReinit(
-              'Failed to listen for authentication challenge. Retrying...',
-              triggerReinit
-            );
-          });
-
-        app
-          .listenForPaymentRequest(
-            new LocalPaymentRequestListener(
-              async (event: SinglePaymentRequest, notifier: PaymentStatusNotifier) => {
-                const id = event.eventId;
-
-                const alreadyTracked = await executeOperation(db => db.markNotificationEventProcessed(id), false);
-
-                return new Promise<void>(resolve => {
-                  // Immediately resolve the promise, we use the notifier to notify the payment status
-                  resolve();
-
-                  const resolver = async (status: PaymentStatus) => {
-                    const statusTag = (status as any).tag;
-                    const statusInner = (status as any).inner;
-                    const isRejected =
-                      statusTag === 'Rejected' || status instanceof PaymentStatus.Rejected;
-                    const reason = statusInner?.reason;
-
-                    if (isRejected && reason === AMOUNT_MISMATCH_REJECTION_REASON) {
-                      await sendPaymentAmountMismatchNotificationForForeground(
-                        event,
-                        executeOperation,
-                        app
-                      );
-                    }
-
-                    await notifier.notify({
-                      status,
-                      requestId: event.content.requestId,
-                    });
-                  };
-
-                  handleSinglePaymentRequest(
-                    nwcWalletRef.current,
-                    event,
-                    preferredCurrency,
-                    executeOperation,
-                    resolver,
-                    (AppState.currentState !== 'active' && !alreadyTracked)
-                  ).then(askUser => {
-                    if (askUser) {
-                      const newRequest: PendingRequest = {
-                        id,
-                        metadata: event,
-                        timestamp: new Date(),
-                        type: 'payment',
-                        result: resolver,
-                      };
-
-                      setPendingRequests(prev => {
-                        // Check if request already exists to prevent duplicates
-                        if (prev[id]) {
-                          console.log(`Request ${id} already exists, skipping duplicate`);
-                          return prev;
-                        }
-                        const newPendingRequests = { ...prev };
-                        newPendingRequests[id] = newRequest;
-                        return newPendingRequests;
-                      });
-                    }
-                  });
-                });
-              },
-              (event: RecurringPaymentRequest) => {
-                const id = event.eventId;
-
-                void executeOperation(db => db.markNotificationEventProcessed(id), false);
-
-                return new Promise<RecurringPaymentResponseContent>(resolve => {
-                  handleRecurringPaymentRequest(event, executeOperation, resolve).then(askUser => {
-                    if (askUser) {
-                      const newRequest: PendingRequest = {
-                        id,
-                        metadata: event,
-                        timestamp: new Date(),
-                        type: 'subscription',
-                        result: resolve,
-                      };
-
-                      setPendingRequests(prev => {
-                        // Check if request already exists to prevent duplicates
-                        if (prev[id]) {
-                          console.log(`Request ${id} already exists, skipping duplicate`);
-                          return prev;
-                        }
-                        const newPendingRequests = { ...prev };
-                        newPendingRequests[id] = newRequest;
-                        return newPendingRequests;
-                      });
-                    }
-                  });
-                });
-              }
-            )
-          )
-          .catch(e => {
-            console.error('Error listening for payment request', e);
-            handleErrorWithToastAndReinit(
-              'Failed to listen for payment request. Retrying...',
-              triggerReinit
-            );
-          });
-
-        // Listen for closed recurring payments
-        app
-          .listenClosedRecurringPayment(
-            new LocalClosedRecurringPaymentListener((event: CloseRecurringPaymentResponse) => {
-              console.log('Closed subscription received', event);
-              return new Promise<void>(resolve => {
-                handleCloseRecurringPaymentResponse(event, executeOperation, resolve);
-              });
-            })
-          )
-          .catch(e => {
-            console.error('Error listening for recurring payments closing.', e);
-          });
->>>>>>> f5660a9d
-
-        app.listenForNip46Request(
-          new LocalNip46RequestListener((event: NostrConnectRequestEvent) => {
-            const id = event.id;
-            return new Promise<NostrConnectResponseStatus>(resolve => {
-              handleNostrConnectRequest(event, keyToHex(publicKeyStr), executeOperation, resolve).then((askUser) => {
-                if (askUser) {
-                  const newRequest: PendingRequest = {
-                    id,
-                    metadata: event,
-                    timestamp: new Date(),
-                    type: 'nostrConnect',
-                    result: resolve,
-                  };
-
-                  setPendingRequests(prev => {
-                    // Check if request already exists to prevent duplicates
-                    if (prev[id]) {
-                      return prev;
-                    }
-                    return { ...prev, [id]: newRequest };
-                  });
-                }
-              })
-            });
-          })
-        ).catch(e => {
-          console.error('Error listening for nip46 requests.', e);
-        });
 
         // Mark as initialized
         setIsInitialized(true);
