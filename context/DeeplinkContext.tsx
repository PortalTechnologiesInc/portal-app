import { createContext, useContext, useCallback, type ReactNode, useRef } from 'react';
import { useEffect } from 'react';
import * as Linking from 'expo-linking';
import { parseCashuToken, parseKeyHandshakeUrl } from 'portal-app-lib';
import { usePendingRequests } from '@/context/PendingRequestsContext';
import { useNostrService } from '@/context/NostrServiceContext';
import { Alert } from 'react-native';
import { router } from 'expo-router';
import { globalEvents } from '@/utils/common';
import { useECash } from './ECashContext';
import { useDatabaseContext } from './DatabaseContext';
import { useOnboarding } from './OnboardingContext';

// Define the context type
type DeeplinkContextType = {
  handleDeepLink: (url: string) => void;
};

// Create the context
const DeeplinkContext = createContext<DeeplinkContextType | undefined>(undefined);

// Provider component
export const DeeplinkProvider = ({ children }: { children: ReactNode }) => {
  const { showSkeletonLoader } = usePendingRequests();
  const nostrService = useNostrService();
  const { addWallet } = useECash();
  const { isOnboardingComplete } = useOnboarding();
  const { executeOperation, executeOnNostr } = useDatabaseContext();

  // Handle deeplink URLs
  const handleDeepLink = useCallback(
    async (url: string) => {
      try {
        switch (true) {
          case url.startsWith('portal://'):
            try {
              const parsedUrl = parseKeyHandshakeUrl(url);

              // Show the skeleton loader
              showSkeletonLoader(parsedUrl);

              // Send auth init request
              await nostrService.sendKeyHandshake(parsedUrl);
            } catch (error) {
              console.error('Failed to process the auth deeplink:', error);
              return;
            }
            break;

          case url.startsWith('portal-cashu://'):
            try {
              const token = url.replace('portal-cashu://', '');
              const tokenInfo = await parseCashuToken(token);
              const wallet = await addWallet(tokenInfo.mintUrl, tokenInfo.unit);
              await wallet.receiveToken(token);

              await executeOnNostr(async db => {
                let mintsList = await db.readMints();

                // Convert to Set to prevent duplicates, then back to array
                const mintsSet = new Set([tokenInfo.mintUrl, ...mintsList]);
                mintsList = Array.from(mintsSet);

                db.storeMints(mintsList);
              });

              // Emit event to notify that wallet balances have changed
              globalEvents.emit('walletBalancesChanged', {
                mintUrl: tokenInfo.mintUrl,
                unit: tokenInfo.unit.toLowerCase(),
              });
              // Record activity for token receipt
              try {
                // For Cashu direct, use mint URL as service identifier
                const serviceKey = tokenInfo.mintUrl;
                const unitInfo = await wallet.getUnitInfo();
                const ticketTitle = unitInfo?.title || wallet.unit();

                // Add activity to database using ActivitiesContext directly
                const activity = {
                  type: 'ticket_received' as const,
                  service_key: serviceKey,
                  service_name: ticketTitle,
                  detail: ticketTitle,
                  date: new Date(),
                  amount: tokenInfo.amount ? Number(tokenInfo.amount) : null, // Store actual number of tickets, not divided by 1000
                  currency: null,
                  request_id: `cashu-direct-${Date.now()}`,
                  subscription_id: null,
                  status: 'neutral' as 'neutral',
                  converted_amount: null,
                  converted_currency: null,
                };

                // Use database service for activity recording
                const activityId = await executeOperation(db => db.addActivity(activity), null);

                if (activityId) {
                  // Emit event for UI updates
                  globalEvents.emit('activityAdded', activity);
                } else {
                  console.warn('Failed to record Cashu token activity due to database issues');
                }
              } catch (activityError) {
                console.error('Error recording Cashu direct activity:', activityError);
              }
<<<<<<< HEAD
=======
              console.log;
>>>>>>> 317cd545
              Alert.alert(
                'Ticket Added Successfully!',
                `Great! You've received a ${tokenInfo.unit} ticket from ${tokenInfo.mintUrl}.`
              );
            } catch (error) {
              console.error('Failed to process ticket deeplink:', error);
              Alert.alert(
                'Ticket Processing Error',
                'There was a problem redeeming the ticket. The ticket may have already been used.'
              );
              return;
            }
            router.push('/(tabs)/Tickets');
            break;

          default:
            break;
        }
      } catch (error: any) {
        console.error('Failed to handle deeplink URL:', error.inner);
      }
    },
    [showSkeletonLoader, nostrService, addWallet]
  );

  // Listen for deeplink events
  useEffect(() => {
    // Only add event listener for URL events that happen while the app is running
    const subscription = Linking.addEventListener('url', event => {
      handleDeepLink(event.url);
    });

    return () => {
      subscription.remove();
    };
  }, [handleDeepLink, isOnboardingComplete]);

  // // Handle initial URL on cold start
  useEffect(() => {
    (async () => {
      if (!isOnboardingComplete) return;

      try {
        const initialUrl = await Linking.getInitialURL();
        if (initialUrl) {
          handleDeepLink(initialUrl);
        }
      } catch (e) {
        console.error('Failed to get initial URL:', e);
      }
    })();
  }, [isOnboardingComplete]);

  // Provide context value
  const contextValue: DeeplinkContextType = {
    handleDeepLink,
  };

  return <DeeplinkContext.Provider value={contextValue}>{children}</DeeplinkContext.Provider>;
};

// Hook to use the deeplink context
export const useDeeplink = (): DeeplinkContextType => {
  const context = useContext(DeeplinkContext);
  if (!context) {
    throw new Error('useDeeplink must be used within a DeeplinkProvider');
  }
  return context;
};<|MERGE_RESOLUTION|>--- conflicted
+++ resolved
@@ -104,10 +104,6 @@
               } catch (activityError) {
                 console.error('Error recording Cashu direct activity:', activityError);
               }
-<<<<<<< HEAD
-=======
-              console.log;
->>>>>>> 317cd545
               Alert.alert(
                 'Ticket Added Successfully!',
                 `Great! You've received a ${tokenInfo.unit} ticket from ${tokenInfo.mintUrl}.`
