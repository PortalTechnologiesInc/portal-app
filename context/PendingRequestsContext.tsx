import type React from 'react';
import {
  createContext,
  useContext,
  useState,
  useEffect,
  type ReactNode,
  useMemo,
  useCallback,
} from 'react';
import type {
  KeyHandshakeUrl,
  RecurringPaymentRequest,
  SinglePaymentRequest,
} from 'portal-app-lib';
import {
  PaymentStatus,
  RecurringPaymentStatus,
  AuthResponseStatus,
  CashuResponseStatus,
} from 'portal-app-lib';
import { useSQLiteContext } from 'expo-sqlite';
import { DatabaseService, fromUnixSeconds } from '@/services/database';
import { useDatabaseStatus } from '@/services/database/DatabaseProvider';
import { useActivities } from '@/context/ActivitiesContext';
import { NostrServiceContextType, useNostrService } from '@/context/NostrServiceContext';
import { useECash } from '@/context/ECashContext';
import type {
  PendingRequest,
  PendingRequestType,
  PendingActivity,
  PendingSubscription,
} from '@/utils/types';
import { PortalAppManager } from '@/services/PortalAppManager';

// Helper function to get service name with fallback
const getServiceNameWithFallback = async (
  nostrService: NostrServiceContextType,
  serviceKey: string
): Promise<string> => {
  try {
    const app = PortalAppManager.tryGetInstance();
    const serviceName = await nostrService.getServiceName(app, serviceKey);
    return serviceName || 'Unknown Service';
  } catch (error) {
    console.error('Failed to fetch service name:', error);
    return 'Unknown Service';
  }
};
// Note: PendingActivity and PendingSubscription are now imported from centralized types

interface PendingRequestsContextType {
  getByType: (type: PendingRequestType) => PendingRequest[];
  getById: (id: string) => PendingRequest | undefined;
  approve: (id: string) => void;
  deny: (id: string) => void;
  isLoadingRequest: boolean;
  requestFailed: boolean;
  pendingUrl: KeyHandshakeUrl | undefined;
  showSkeletonLoader: (parsedUrl: KeyHandshakeUrl) => void;
  setRequestFailed: (failed: boolean) => void;
}

const PendingRequestsContext = createContext<PendingRequestsContextType | undefined>(undefined);

export const PendingRequestsProvider: React.FC<{ children: ReactNode }> = ({ children }) => {
  // Use preloaded data to avoid loading delay on mount
  const [isLoadingRequest, setIsLoadingRequest] = useState(false);
  const [pendingUrl, setPendingUrl] = useState<KeyHandshakeUrl | undefined>(undefined);
  const [requestFailed, setRequestFailed] = useState(false);
  const [timeoutId, setTimeoutId] = useState<number | null>(null);

  // Create database instance for adding activities, but handle case where it's not ready
  const [db, setDb] = useState<DatabaseService | null>(null);

  // Queue for activities that couldn't be recorded due to DB not being ready
  const [pendingActivities, setPendingActivities] = useState<PendingActivity[]>([]);
  const [pendingSubscriptions, setPendingSubscriptions] = useState<PendingSubscription[]>([]);
  // Get database initialization status
  const dbStatus = useDatabaseStatus();
  const nostrService = useNostrService();
  const eCashContext = useECash();

  // Get SQLite context - this is now safe because we've reordered the providers in _layout.tsx
  let sqliteContext = null;
  try {
    // This will only be accessed when the SQLiteProvider is available
    sqliteContext = dbStatus.shouldInitDb && dbStatus.isDbInitialized ? useSQLiteContext() : null;
  } catch (error) {
    console.log('SQLite context not available yet:', error);
  }

  // Get the refreshData function from ActivitiesContext
  const { refreshData } = useActivities();

  // Initialize DB when SQLite context is available
  useEffect(() => {
    if (!sqliteContext || !dbStatus.shouldInitDb || !dbStatus.isDbInitialized) {
      console.log('Database prerequisites not met, waiting...');
      return;
    }

    try {
      console.log('Initializing DatabaseService in PendingRequestsContext');
      const databaseService = new DatabaseService(sqliteContext);
      setDb(databaseService);
    } catch (error) {
      console.error('Failed to initialize DatabaseService:', error);
      setDb(null);
    }
  }, [sqliteContext, dbStatus.shouldInitDb, dbStatus.isDbInitialized]);

  // Process any pending activities when DB becomes available
  useEffect(() => {
    const processPendingActivities = async () => {
      if (!db || pendingActivities.length === 0) return;

      console.log(`Processing ${pendingActivities.length} pending activities`);

      const activitiesToProcess = [...pendingActivities];
      setPendingActivities([]); // Clear the queue

      for (const activity of activitiesToProcess) {
        try {
          await db.addActivity(activity);
          console.log('Successfully recorded delayed activity:', activity.type);
        } catch (error) {
          console.error('Failed to record delayed activity:', error);
          // Re-queue failed activities
          setPendingActivities(prev => [...prev, activity]);
        }
      }

      // Refresh data after processing pending activities
      refreshData();
    };

    processPendingActivities();
  }, [db, pendingActivities, refreshData]);

  // Helper function to add an activity with fallback to queue
  const addActivityWithFallback = async (activity: PendingActivity): Promise<string> => {
    const id = await db!.addActivity(activity);
    refreshData();

    return id;
  };

  // Helper function to add a subscription with fallback to queue
  const addSubscriptionWithFallback = useCallback(
    (subscription: PendingSubscription): Promise<string | undefined> => {
      if (!db) {
        console.log('Database not ready, queuing subscription for later recording');
        setPendingSubscriptions(prev => [...prev, subscription]);
        return Promise.resolve(undefined);
      }

      try {
        console.log('Adding subscription to database:', subscription.request_id);
        return db.addSubscription(subscription).then(id => {
          // Refresh subscriptions data after adding a new subscription
          refreshData();
          return id;
        });
      } catch (error) {
        console.error('Exception while trying to record subscription, queuing for later:', error);
        setPendingSubscriptions(prev => [...prev, subscription]);
      }

      return Promise.resolve(undefined);
    },
    [db, refreshData]
  );

  // Cleanup timeout on unmount
  useEffect(() => {
    return () => {
      if (timeoutId) {
        clearTimeout(timeoutId);
      }
    };
  }, [timeoutId]);

  // Memoize these functions to prevent recreation on every render
  const getByType = useCallback(
    (type: PendingRequestType) => {
      return Object.values(nostrService.pendingRequests).filter(request => request.type === type);
    },
    [nostrService.pendingRequests]
  );

  const getById = useCallback(
    (id: string) => {
      console.log(nostrService.pendingRequests);
      return nostrService.pendingRequests[id];
    },
    [nostrService.pendingRequests]
  );

<<<<<<< HEAD
=======
  // Process automatic payments
  useEffect(() => {
    for (const request of Object.values(nostrService.pendingRequests)) {
      if (
        request.type === 'payment' &&
        (request.metadata as SinglePaymentRequest).content.subscriptionId
      ) {
        const paymentRequest = request.metadata as SinglePaymentRequest;
        console.log(
          'Processing automated payment for subscription',
          paymentRequest.content.subscriptionId
        );

        (async () => {
          const notifier = request.result as (status: PaymentStatus) => Promise<void>;

          const subscription = await db!.getSubscription(paymentRequest.content.subscriptionId!);
          if (!subscription) {
            await notifier(
              new PaymentStatus.Rejected({
                reason: 'Subscription not found',
              })
            );

            return;
          } else if (subscription.status === 'cancelled') {
            await notifier(
              new PaymentStatus.Rejected({
                reason: 'Subscription cancelled',
              })
            );

            return;
          } else if (subscription.status === 'expired') {
            await notifier(
              new PaymentStatus.Rejected({
                reason: 'Subscription expired',
              })
            );

            return;
          }
          console.log('Subscription found!');

          // We don't need to check the amount here, it will be validated inside the listener
          if (BigInt(subscription.amount) !== paymentRequest.content.amount / 1000n) {
            await notifier(
              new PaymentStatus.Rejected({
                reason: 'Subscription amount mismatch',
              })
            );
            return;
          }
          console.log('Amount matches');

          // TODO: this is used in the upcoming payments section too, we should move it to a helper function
          const parsedCalendar = parseCalendar(subscription.recurrence_calendar);
          const nextPayment =
            subscription.recurrence_first_payment_due > new Date() ||
            !subscription.last_payment_date
              ? subscription.recurrence_first_payment_due
              : fromUnixSeconds(
                  parsedCalendar.nextOccurrence(
                    BigInt((subscription.last_payment_date?.getTime() ?? 0) / 1000)
                  ) ?? 0
                );
          if (nextPayment > new Date()) {
            await notifier(
              new PaymentStatus.Rejected({
                reason: 'Subscription not due yet',
              })
            );
            return;
          }
          console.log('Subscription is due');

          console.log('Proceeding with payment');
          await notifier(new PaymentStatus.Approved());

          let serviceName = 'Unknown Service';
          try {
            const fetchedName = await nostrService.getServiceName(paymentRequest.serviceKey);
            serviceName = fetchedName || 'Unknown Service';
          } catch (e) {
            console.error('Error getting service name:', e);
          }
          const id = await addActivityWithFallback({
            type: 'pay',
            service_key: paymentRequest.serviceKey,
            service_name: serviceName,
            detail: 'Subscription payment approved',
            date: new Date(),
            amount: Number(paymentRequest.content.amount) / 1000,
            currency: 'sats',
            request_id: paymentRequest.content.requestId,
            subscription_id: subscription.id,
            status: 'pending',
            invoice: paymentRequest.content.invoice,
          });

          // Insert into payment_status table
          await db!.addPaymentStatusEntry(paymentRequest.content.invoice, 'payment_started');

          // TODO: we should check that we are not trying to pay this twice at the same time

          try {
            const preimage = await nostrService.payInvoice(paymentRequest.content.invoice);
            await db!.addPaymentStatusEntry(paymentRequest.content.invoice, 'payment_completed');

            // Update the subscription last payment date
            await db!.updateSubscriptionLastPayment(subscription.id, new Date());

            // Update the activity status to positive
            await db!.updateActivityStatus(id, 'positive');
            refreshData();

            await notifier(
              new PaymentStatus.Success({
                preimage,
              })
            );
          } catch (error) {
            console.error('Error paying invoice:', error);

            await db!.addPaymentStatusEntry(paymentRequest.content.invoice, 'payment_failed');

            // Update the activity status to negative
            await db!.updateActivityStatus(id, 'negative');
            refreshData();

            await notifier(
              new PaymentStatus.Failed({
                reason: 'Payment failed: ' + error,
              })
            );

            // TODO: notify user??
            return;
          }
        })().catch(err => {
          console.error('Error processing automated payment:', err);
        });

        nostrService.dismissPendingRequest(request.id);
      }
    }
  }, [nostrService.pendingRequests, addActivityWithFallback, db, nostrService]);

>>>>>>> 337d258b
  const approve = useCallback(
    async (id: string) => {
      console.log('Approve', id);

      const request = getById(id);
      if (!request) {
        console.log('Request not found', id);
        return;
      }

      nostrService.dismissPendingRequest(id);
      db?.storePendingRequest(id, true);

      switch (request.type) {
        case 'login':
          // Create AuthResponseStatus for approved login using type assertion
          const approvedAuthResponse = new AuthResponseStatus.Approved({
            grantedPermissions: [],
            sessionToken: nostrService.issueJWT!(
              (request.metadata as SinglePaymentRequest).serviceKey,
              168n
            ),
          });
          request.result(approvedAuthResponse);

          // Add an activity record directly via the database service
          getServiceNameWithFallback(
            nostrService,
            (request.metadata as SinglePaymentRequest).serviceKey
          ).then(serviceName => {
            addActivityWithFallback({
              type: 'auth',
              service_key: (request.metadata as SinglePaymentRequest).serviceKey,
              detail: 'User approved login',
              date: new Date(),
              service_name: serviceName,
              amount: null,
              currency: null,
              request_id: id,
              subscription_id: null,
              status: 'positive',
            });
          });
          break;
        case 'payment':
          const notifier = request.result as (status: PaymentStatus) => Promise<void>;
          const metadata = request.metadata as SinglePaymentRequest;

          (async () => {
            const serviceName = await getServiceNameWithFallback(nostrService, metadata.serviceKey);

            // Convert BigInt to number if needed
            const amount =
              typeof metadata.content.amount === 'bigint'
                ? Number(metadata.content.amount)
                : metadata.content.amount;

            // Extract currency symbol from the Currency object
            let currency: string | null = null;
            const currencyObj = metadata.content.currency;
            if (currencyObj) {
              // If it's a simple string, use it directly
              if (typeof currencyObj === 'string') {
                currency = currencyObj;
              } else {
                currency = 'sats';
              }
            }

            const activityId = await addActivityWithFallback({
              type: 'pay',
              service_key: metadata.serviceKey,
              service_name: serviceName,
              detail: 'Payment approved',
              date: new Date(),
              amount: Number(amount) / 1000,
              currency,
              request_id: id,
              subscription_id: null,
              status: 'pending',
              invoice: metadata.content.invoice,
            });

            // Notify the approval
            await notifier(new PaymentStatus.Approved());

            // Insert into payment_status table
            await db!.addPaymentStatusEntry(metadata.content.invoice, 'payment_started');

            try {
              const preimage = await nostrService.payInvoice(metadata.content.invoice);

              await db!.addPaymentStatusEntry(metadata.content.invoice, 'payment_completed');

              // Update the activity status to positive
              await db!.updateActivityStatus(activityId, 'positive');
              refreshData();

              await notifier(
                new PaymentStatus.Success({
                  preimage,
                })
              );
            } catch (err) {
              console.log('Error paying invoice:', err);

              await db!.addPaymentStatusEntry(metadata.content.invoice, 'payment_failed');

              // Update the activity status to negative
              await db!.updateActivityStatus(activityId, 'negative');
              refreshData();

              await notifier(
                new PaymentStatus.Failed({
                  reason: 'Payment failed: ' + err,
                })
              );
            }
          })().catch(err => {
            console.log('Error processing payment:', err);
          });
          break;
        case 'subscription':
          // Add subscription activity
          try {
            // Convert BigInt to number if needed
            const req = request.metadata as RecurringPaymentRequest;
            const amount =
              typeof req.content.amount === 'bigint'
                ? Number(req.content.amount)
                : req.content.amount;

            // Extract currency symbol from the Currency object
            const currencyObj = req.content.currency;

            (async () => {
              const serviceName = await getServiceNameWithFallback(
                nostrService,
                (request.metadata as RecurringPaymentRequest).serviceKey
              );

              const subscriptionId = await addSubscriptionWithFallback({
                request_id: id,
                service_name: serviceName,
                service_key: (request.metadata as RecurringPaymentRequest).serviceKey,
                amount: Number(amount) / 1000,
                currency: 'sats',
                status: 'active',
                recurrence_until: req.content.recurrence.until
                  ? fromUnixSeconds(req.content.recurrence.until)
                  : null,
                recurrence_first_payment_due: fromUnixSeconds(
                  req.content.recurrence.firstPaymentDue
                ),
                last_payment_date: null,
                next_payment_date: fromUnixSeconds(req.content.recurrence.firstPaymentDue),
                recurrence_calendar: req.content.recurrence.calendar.inner.toCalendarString(),
                recurrence_max_payments: req.content.recurrence.maxPayments || null,
              });

              // TODO: we should not add a "pay" activity here, we need a new "subscription" type
              // if (subscriptionId) {
              //   await addActivityWithFallback({
              //     type: 'pay',
              //     service_key: (request.metadata as RecurringPaymentRequest).serviceKey,
              //     service_name: serviceName,
              //     detail: 'Subscription approved',
              //     date: new Date(),
              //     amount: Number(amount) / 1000,
              //     currency: 'sats',
              //     request_id: id,
              //     subscription_id: subscriptionId,
              //     status: 'positive',
              //   });
              // }

              // Return the result with the subscriptionId
              request.result({
                status: new RecurringPaymentStatus.Confirmed({
                  subscriptionId: subscriptionId || 'randomsubscriptionid',
                  authorizedAmount: (request.metadata as RecurringPaymentRequest).content.amount,
                  authorizedCurrency: (request.metadata as RecurringPaymentRequest).content
                    .currency,
                  authorizedRecurrence: (request.metadata as RecurringPaymentRequest).content
                    .recurrence,
                }),
                requestId: (request.metadata as RecurringPaymentRequest).content.requestId,
              });
            })().catch(err => {
              console.log('Error processing subscription:', err);
            });
          } catch (err) {
            console.log('Error adding subscription activity:', err);
          }
          break;
        case 'ticket':
          // Handle Cashu requests (sending tokens only)
          try {
            const cashuEvent = request.metadata as any;

            // Only handle Cashu request events (sending tokens)
            if (cashuEvent.inner?.mintUrl && cashuEvent.inner?.amount) {
              console.log('Processing Cashu request approval');

              // Get the wallet from ECash context
              const wallet = await eCashContext.getWallet(
                cashuEvent.inner.mintUrl,
                cashuEvent.inner.unit
              );
              if (!wallet) {
                console.error('No wallet available for Cashu request');
                request.result(new CashuResponseStatus.Rejected({ reason: 'No wallet available' }));
                return;
              }

              // Get the amount from the request
              const amount = cashuEvent.inner.amount;
              const walletBalance = await wallet.getBalance();
              if (walletBalance < amount) {
                request.result(new CashuResponseStatus.InsufficientFunds());
                return;
              }

              // Send tokens from the wallet
              const token = await wallet.sendAmount(amount);

              // Emit event to notify that wallet balances have changed
              const { globalEvents } = await import('@/utils/index');
              globalEvents.emit('walletBalancesChanged', {
                mintUrl: cashuEvent.inner.mintUrl,
                unit: cashuEvent.inner.unit,
              });
              console.log('walletBalancesChanged event emitted for Cashu send');

              // Add activity for token send
              console.log(
                'Approved ticket - available wallets:',
                Object.keys(eCashContext.wallets)
              );
              console.log('Looking for wallet with mintUrl:', cashuEvent.inner.mintUrl);

              // Try to find the wallet by mintUrl
              let ticketWallet = eCashContext.wallets[cashuEvent.inner.mintUrl];
              if (!ticketWallet) {
                // Try to find by any wallet that matches the unit
                const walletEntries = Object.entries(eCashContext.wallets);
                const matchingWallet = walletEntries.find(
                  ([_, wallet]) => wallet.unit() === cashuEvent.inner.unit
                );
                if (matchingWallet) {
                  ticketWallet = matchingWallet[1];
                  console.log('Found wallet by unit match:', matchingWallet[0]);
                }
              }

              console.log('Found wallet:', !!ticketWallet);
              const unitInfo =
                ticketWallet && ticketWallet.getUnitInfo
                  ? await ticketWallet.getUnitInfo()
                  : undefined;
              const ticketTitle =
                unitInfo?.title ||
                (ticketWallet ? ticketWallet.unit() : cashuEvent.inner.unit || 'Unknown Ticket');
              console.log('Ticket title for approved:', ticketTitle);

              addActivityWithFallback({
                type: 'ticket_approved',
                service_key: cashuEvent.serviceKey || 'Unknown Service',
                service_name: ticketTitle, // Use ticket title as service name
                detail: ticketTitle, // Use ticket title as detail
                date: new Date(),
                amount: Number(amount), // Store actual number of tickets, not divided by 1000
                currency: 'sats',
                request_id: id,
                subscription_id: null,
                status: 'positive',
              });

              console.log('Cashu token sent successfully');
              request.result(new CashuResponseStatus.Success({ token }));
            } else {
              console.error('Invalid Cashu request event type');
              request.result(
                new CashuResponseStatus.Rejected({ reason: 'Invalid Cashu request type' })
              );
            }
          } catch (error: any) {
            console.error('Error processing Cashu request:', error);
            request.result(
              new CashuResponseStatus.Rejected({
                reason: error.message || 'Failed to process Cashu request',
              })
            );
          }
          break;
      }
    },
    [getById, addActivityWithFallback, addSubscriptionWithFallback, nostrService, eCashContext]
  );

  const deny = useCallback(
    async (id: string) => {
      console.log('Deny', id);

      const request = getById(id);
      if (!request) {
        console.log('Request not found', id);
        return;
      }

      nostrService.dismissPendingRequest(id);
      db?.storePendingRequest(id, false);

      switch (request?.type) {
        case 'login':
          // Create AuthResponseStatus for denied login using type assertion
          const deniedAuthResponse = new AuthResponseStatus.Declined({
            reason: 'Not approved by user',
          });
          request.result(deniedAuthResponse);

          // Add denied login activity to database
          getServiceNameWithFallback(
            nostrService,
            (request.metadata as SinglePaymentRequest).serviceKey
          ).then(serviceName => {
            addActivityWithFallback({
              type: 'auth',
              service_key: (request.metadata as SinglePaymentRequest).serviceKey,
              detail: 'User denied login',
              date: new Date(),
              service_name: serviceName,
              amount: null,
              currency: null,
              request_id: id,
              subscription_id: null,
              status: 'negative',
            });
          });
          break;
        case 'payment':
          const notifier = request.result as (status: PaymentStatus) => Promise<void>;

          // Add denied payment activity to database
          try {
            // Convert BigInt to number if needed
            const amount =
              typeof (request.metadata as SinglePaymentRequest).content.amount === 'bigint'
                ? Number((request.metadata as SinglePaymentRequest).content.amount)
                : (request.metadata as SinglePaymentRequest).content.amount;

            // Extract currency symbol from the Currency object
            let currency: string | null = null;
            const currencyObj = (request.metadata as SinglePaymentRequest).content.currency;
            if (currencyObj) {
              // If it's a simple string, use it directly
              if (typeof currencyObj === 'string') {
                currency = currencyObj;
              } else {
                currency = 'sats';
              }
            }

            Promise.all([
              notifier(new PaymentStatus.Rejected({ reason: 'User rejected' })),
              getServiceNameWithFallback(
                nostrService,
                (request.metadata as SinglePaymentRequest).serviceKey
              ).then(serviceName => {
                return addActivityWithFallback({
                  type: 'pay',
                  service_key: (request.metadata as SinglePaymentRequest).serviceKey,
                  service_name: serviceName,
                  detail: 'Payment denied by user',
                  date: new Date(),
                  amount: Number(amount) / 1000,
                  currency,
                  request_id: id,
                  subscription_id: null,
                  status: 'negative',
                  invoice: (request.metadata as SinglePaymentRequest).content.invoice,
                });
              }),
            ]);
          } catch (err) {
            console.log('Error adding denied payment activity:', err);
          }
          break;
        case 'subscription':
          request.result({
            status: new RecurringPaymentStatus.Rejected({
              reason: 'User rejected',
            }),
            requestId: (request.metadata as RecurringPaymentRequest).content.requestId,
          });

          // TODO: same as for the approve, we shouldn't add a "pay" activity for a rejected subscription
          // Add denied subscription activity to database
          // try {
          //   // Convert BigInt to number if needed
          //   const amount =
          //     typeof (request.metadata as RecurringPaymentRequest).content.amount === 'bigint'
          //       ? Number((request.metadata as RecurringPaymentRequest).content.amount)
          //       : (request.metadata as RecurringPaymentRequest).content.amount;

          //   // Extract currency symbol from the Currency object
          //   let currency: string | null = null;
          //   const currencyObj = (request.metadata as RecurringPaymentRequest).content.currency;
          //   if (currencyObj) {
          //     // If it's a simple string, use it directly
          //     if (typeof currencyObj === 'string') {
          //       currency = currencyObj;
          //     } else {
          //       currency = 'sats';
          //     }
          //   }

          //   getServiceNameWithFallback(
          //     nostrService,
          //     (request.metadata as RecurringPaymentRequest).serviceKey
          //   ).then(serviceName => {
          //     addActivityWithFallback({
          //       type: 'pay',
          //       service_key: (request.metadata as RecurringPaymentRequest).serviceKey,
          //       service_name: serviceName,
          //       detail: 'Subscription denied by user',
          //       date: new Date(),
          //       amount: Number(amount) / 1000,
          //       currency,
          //       request_id: id,
          //       subscription_id: null,
          //       status: 'negative',
          //     });
          //   });
          // } catch (err) {
          //   console.log('Error adding denied subscription activity:', err);
          // }
          break;
        case 'ticket':
          // Handle Cashu request denial (sending tokens only)
          try {
            const cashuEvent = request.metadata as any;

            // Only handle Cashu request events (sending tokens)
            if (cashuEvent.inner?.mintUrl && cashuEvent.inner?.amount) {
              console.log('Cashu request denied by user');

              // Add activity for denied token send
              console.log('Denied ticket - available wallets:', Object.keys(eCashContext.wallets));
              console.log('Looking for wallet with mintUrl:', cashuEvent.inner.mintUrl);

              // Try to find the wallet by mintUrl
              let ticketWallet = eCashContext.wallets[cashuEvent.inner.mintUrl];
              if (!ticketWallet) {
                // Try to find by any wallet that matches the unit
                const walletEntries = Object.entries(eCashContext.wallets);
                const matchingWallet = walletEntries.find(
                  ([_, wallet]) => wallet.unit() === cashuEvent.inner.unit
                );
                if (matchingWallet) {
                  ticketWallet = matchingWallet[1];
                  console.log('Found wallet by unit match:', matchingWallet[0]);
                }
              }

              console.log('Found wallet:', !!ticketWallet);
              const deniedUnitInfo =
                ticketWallet && ticketWallet.getUnitInfo
                  ? await ticketWallet.getUnitInfo()
                  : undefined;
              const deniedTicketTitle =
                deniedUnitInfo?.title ||
                (ticketWallet ? ticketWallet.unit() : cashuEvent.inner.unit || 'Unknown Ticket');
              console.log('Ticket title for denied:', deniedTicketTitle);

              addActivityWithFallback({
                type: 'ticket_denied',
                service_key: cashuEvent.serviceKey || 'Unknown Service',
                service_name: deniedTicketTitle, // Use ticket title as service name
                detail: deniedTicketTitle, // Use ticket title as detail
                date: new Date(),
                amount: Number(cashuEvent.inner.amount), // Store actual number of tickets, not divided by 1000
                currency: 'sats',
                request_id: id,
                subscription_id: null,
                status: 'negative',
              });

              request.result(new CashuResponseStatus.Rejected({ reason: 'User denied request' }));
            } else {
              console.error('Invalid Cashu request event type for denial');
              request.result(
                new CashuResponseStatus.Rejected({ reason: 'Invalid Cashu request type' })
              );
            }
          } catch (error: any) {
            console.error('Error processing Cashu denial:', error);
            request.result(
              new CashuResponseStatus.Rejected({
                reason: error.message || 'Failed to process Cashu denial',
              })
            );
          }
          break;
      }
    },
    [getById, addActivityWithFallback, nostrService]
  );

  // Show skeleton loader and set timeout for request
  const showSkeletonLoader = useCallback(
    (parsedUrl: KeyHandshakeUrl) => {
      // Clean up any existing timeout
      if (timeoutId) {
        clearTimeout(timeoutId);
      }

      setIsLoadingRequest(true);
      setPendingUrl(parsedUrl);
      setRequestFailed(false);

      // Set new timeout for 10 seconds
      const newTimeoutId = setTimeout(() => {
        setIsLoadingRequest(false);
        setRequestFailed(true);
      }, 15000);

      setTimeoutId(newTimeoutId);
    },
    [timeoutId]
  );

  const cancelSkeletonLoader = useCallback(() => {
    if (timeoutId) {
      clearTimeout(timeoutId);
    }

    setIsLoadingRequest(false);
    setRequestFailed(false);
  }, [timeoutId]);

  // Check for expected pending requests and clear skeleton loader
  useEffect(() => {
    // Check for removing skeleton when we get the expected request
    for (const request of Object.values(nostrService.pendingRequests)) {
      if ((request.metadata as SinglePaymentRequest).serviceKey === pendingUrl?.mainKey) {
        // Clear timeout and reset loading states directly to avoid dependency issues
        if (timeoutId) {
          clearTimeout(timeoutId);
        }
        setIsLoadingRequest(false);
        setRequestFailed(false);
      }
    }
  }, [nostrService.pendingRequests, pendingUrl, timeoutId]);

  // Memoize the context value to prevent recreation on every render
  const contextValue = useMemo(
    () => ({
      getByType,
      getById,
      approve,
      deny,
      isLoadingRequest,
      requestFailed,
      pendingUrl,
      showSkeletonLoader,
      setRequestFailed,
    }),
    [
      getByType,
      getById,
      approve,
      deny,
      isLoadingRequest,
      requestFailed,
      pendingUrl,
      showSkeletonLoader,
      setRequestFailed,
    ]
  );

  return (
    <PendingRequestsContext.Provider value={contextValue}>
      {children}
    </PendingRequestsContext.Provider>
  );
};

export const usePendingRequests = () => {
  const context = useContext(PendingRequestsContext);
  if (context === undefined) {
    throw new Error('usePendingRequests must be used within a PendingRequestsProvider');
  }
  return context;
};<|MERGE_RESOLUTION|>--- conflicted
+++ resolved
@@ -197,157 +197,6 @@
     [nostrService.pendingRequests]
   );
 
-<<<<<<< HEAD
-=======
-  // Process automatic payments
-  useEffect(() => {
-    for (const request of Object.values(nostrService.pendingRequests)) {
-      if (
-        request.type === 'payment' &&
-        (request.metadata as SinglePaymentRequest).content.subscriptionId
-      ) {
-        const paymentRequest = request.metadata as SinglePaymentRequest;
-        console.log(
-          'Processing automated payment for subscription',
-          paymentRequest.content.subscriptionId
-        );
-
-        (async () => {
-          const notifier = request.result as (status: PaymentStatus) => Promise<void>;
-
-          const subscription = await db!.getSubscription(paymentRequest.content.subscriptionId!);
-          if (!subscription) {
-            await notifier(
-              new PaymentStatus.Rejected({
-                reason: 'Subscription not found',
-              })
-            );
-
-            return;
-          } else if (subscription.status === 'cancelled') {
-            await notifier(
-              new PaymentStatus.Rejected({
-                reason: 'Subscription cancelled',
-              })
-            );
-
-            return;
-          } else if (subscription.status === 'expired') {
-            await notifier(
-              new PaymentStatus.Rejected({
-                reason: 'Subscription expired',
-              })
-            );
-
-            return;
-          }
-          console.log('Subscription found!');
-
-          // We don't need to check the amount here, it will be validated inside the listener
-          if (BigInt(subscription.amount) !== paymentRequest.content.amount / 1000n) {
-            await notifier(
-              new PaymentStatus.Rejected({
-                reason: 'Subscription amount mismatch',
-              })
-            );
-            return;
-          }
-          console.log('Amount matches');
-
-          // TODO: this is used in the upcoming payments section too, we should move it to a helper function
-          const parsedCalendar = parseCalendar(subscription.recurrence_calendar);
-          const nextPayment =
-            subscription.recurrence_first_payment_due > new Date() ||
-            !subscription.last_payment_date
-              ? subscription.recurrence_first_payment_due
-              : fromUnixSeconds(
-                  parsedCalendar.nextOccurrence(
-                    BigInt((subscription.last_payment_date?.getTime() ?? 0) / 1000)
-                  ) ?? 0
-                );
-          if (nextPayment > new Date()) {
-            await notifier(
-              new PaymentStatus.Rejected({
-                reason: 'Subscription not due yet',
-              })
-            );
-            return;
-          }
-          console.log('Subscription is due');
-
-          console.log('Proceeding with payment');
-          await notifier(new PaymentStatus.Approved());
-
-          let serviceName = 'Unknown Service';
-          try {
-            const fetchedName = await nostrService.getServiceName(paymentRequest.serviceKey);
-            serviceName = fetchedName || 'Unknown Service';
-          } catch (e) {
-            console.error('Error getting service name:', e);
-          }
-          const id = await addActivityWithFallback({
-            type: 'pay',
-            service_key: paymentRequest.serviceKey,
-            service_name: serviceName,
-            detail: 'Subscription payment approved',
-            date: new Date(),
-            amount: Number(paymentRequest.content.amount) / 1000,
-            currency: 'sats',
-            request_id: paymentRequest.content.requestId,
-            subscription_id: subscription.id,
-            status: 'pending',
-            invoice: paymentRequest.content.invoice,
-          });
-
-          // Insert into payment_status table
-          await db!.addPaymentStatusEntry(paymentRequest.content.invoice, 'payment_started');
-
-          // TODO: we should check that we are not trying to pay this twice at the same time
-
-          try {
-            const preimage = await nostrService.payInvoice(paymentRequest.content.invoice);
-            await db!.addPaymentStatusEntry(paymentRequest.content.invoice, 'payment_completed');
-
-            // Update the subscription last payment date
-            await db!.updateSubscriptionLastPayment(subscription.id, new Date());
-
-            // Update the activity status to positive
-            await db!.updateActivityStatus(id, 'positive');
-            refreshData();
-
-            await notifier(
-              new PaymentStatus.Success({
-                preimage,
-              })
-            );
-          } catch (error) {
-            console.error('Error paying invoice:', error);
-
-            await db!.addPaymentStatusEntry(paymentRequest.content.invoice, 'payment_failed');
-
-            // Update the activity status to negative
-            await db!.updateActivityStatus(id, 'negative');
-            refreshData();
-
-            await notifier(
-              new PaymentStatus.Failed({
-                reason: 'Payment failed: ' + error,
-              })
-            );
-
-            // TODO: notify user??
-            return;
-          }
-        })().catch(err => {
-          console.error('Error processing automated payment:', err);
-        });
-
-        nostrService.dismissPendingRequest(request.id);
-      }
-    }
-  }, [nostrService.pendingRequests, addActivityWithFallback, db, nostrService]);
-
->>>>>>> 337d258b
   const approve = useCallback(
     async (id: string) => {
       console.log('Approve', id);
