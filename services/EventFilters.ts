--- conflicted
+++ resolved
@@ -1,29 +1,6 @@
-<<<<<<< HEAD
 import { AuthChallengeEvent, AuthResponseStatus, CloseRecurringPaymentResponse, PaymentResponseContent, RecurringPaymentRequest, RecurringPaymentResponseContent, SinglePaymentRequest, PaymentStatus, Nwc, parseCalendar, PortalAppInterface } from "portal-app-lib";
 import { DatabaseService, fromUnixSeconds, SubscriptionWithDates } from "./database";
 import { getWalletUrl } from "./SecureStorageService";
-
-export async function handleAuthChallenge(event: AuthChallengeEvent, database: DatabaseService, resolve: (status: AuthResponseStatus) => void): Promise<boolean> {
-  return true;
-}
-
-export async function handleSinglePaymentRequest(wallet: Nwc | null, request: SinglePaymentRequest, database: DatabaseService, resolve: (status: PaymentStatus) => void, getServiceName: (app: PortalAppInterface, serviceKey: string) => Promise<string | null>, app: PortalAppInterface): Promise<boolean> {
-  try {
-=======
-import {
-  AuthChallengeEvent,
-  AuthResponseStatus,
-  CloseRecurringPaymentResponse,
-  PaymentResponseContent,
-  RecurringPaymentRequest,
-  RecurringPaymentResponseContent,
-  SinglePaymentRequest,
-  PaymentStatus,
-  Nwc,
-  parseCalendar,
-} from 'portal-app-lib';
-import { DatabaseService, fromUnixSeconds, SubscriptionWithDates } from './database';
-import { getWalletUrl } from './SecureStorageService';
 
 export async function handleAuthChallenge(
   event: AuthChallengeEvent,
@@ -33,24 +10,8 @@
   return true;
 }
 
-export async function handleSinglePaymentRequest(
-  serviceName: string,
-  request: SinglePaymentRequest,
-  database: DatabaseService,
-  resolve: (status: PaymentStatus) => void
-): Promise<boolean> {
-  const walletUrl = await getWalletUrl();
+export async function handleSinglePaymentRequest(wallet: Nwc | null, request: SinglePaymentRequest, database: DatabaseService, resolve: (status: PaymentStatus) => void, getServiceName: (app: PortalAppInterface, serviceKey: string) => Promise<string | null>, app: PortalAppInterface): Promise<boolean> {
   try {
-    let wallet: Nwc | undefined;
-    let balance: number | undefined;
-
-    if (walletUrl) {
-      wallet = new Nwc(walletUrl);
-      await wallet.getInfo();
-      balance = Number(await wallet.getBalance());
-    }
-
->>>>>>> 337d258b
     let subId = request.content.subscriptionId;
     if (!subId) {
       return true;
@@ -78,7 +39,6 @@
       return false;
     }
 
-<<<<<<< HEAD
     let serviceName = "Unknown Service";
     try {
       serviceName = await getServiceName(app, request.serviceKey) || "Unknown Service";
@@ -108,31 +68,6 @@
         reason: 'Payment is not due yet. Please wait till the next payment is scheduled.'
       }));
       return false
-=======
-    if (request.content.amount != BigInt(subscription.amount)) {
-      resolve(
-        new PaymentStatus.Rejected({
-          reason: `Payment amount does not match subscription amount.\nExpected: ${subscription.amount} ${subscription.currency}\nReceived: ${request.content.amount} ${request.content.currency}`,
-        })
-      );
-      return false;
-    }
-
-    // we assume that if the last_payment_date is null no payment has been executed yet, so we look for the first payment due.
-    let lastPayment = BigInt(
-      (subscription.last_payment_date?.getTime() ??
-        subscription.recurrence_first_payment_due.getTime()) / 1000
-    );
-    let nextOccurence = parseCalendar(subscription.recurrence_calendar).nextOccurrence(lastPayment);
-
-    if (!nextOccurence || fromUnixSeconds(nextOccurence) > new Date()) {
-      resolve(
-        new PaymentStatus.Rejected({
-          reason: 'Payment is not due yet. Please wait till the next payment is scheduled.',
-        })
-      );
-      return false;
->>>>>>> 337d258b
     }
 
     let balance: number | undefined;
@@ -198,7 +133,6 @@
           'payment_completed',
         );
 
-<<<<<<< HEAD
         // Update the subscription last payment date
         await database.updateSubscriptionLastPayment(subscription.id, new Date());
 
@@ -246,9 +180,6 @@
       return false;
     }
 
-=======
-    resolve(new PaymentStatus.Approved());
->>>>>>> 337d258b
     return false;
   } catch (e) {
     resolve(
