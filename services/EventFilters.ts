import {
  AuthChallengeEvent,
  AuthResponseStatus,
  CloseRecurringPaymentResponse,
  RecurringPaymentRequest,
  RecurringPaymentResponseContent,
  SinglePaymentRequest,
  PaymentStatus,
  parseCalendar,
  PortalAppInterface,
  parseBolt11,
  Currency_Tags,
} from 'portal-app-lib';
import * as Notifications from 'expo-notifications';
import { DatabaseService, fromUnixSeconds, SubscriptionWithDates } from './DatabaseService';
import { CurrencyConversionService } from './CurrencyConversionService';
<<<<<<< HEAD
import { globalEvents } from '@/utils/common';
import { Currency, CurrencyHelpers } from '@/utils/currency';

/**
 * Sends a local notification for payment-related events with human-readable formatting
 * @param title - Notification title
 * @param amount - Payment amount
 * @param currency - Currency string (e.g., 'sats', 'USD')
 * @param serviceName - Name of the service
 * @param convertedAmount - Optional converted amount in user's preferred currency
 * @param convertedCurrency - Optional converted currency
 */
async function sendPaymentNotification(
  title: string,
  amount: number,
  currency: string,
  serviceName: string,
): Promise<void> {
  try {
    // Format the amount - prefer converted amount if available
    let formattedAmount: string;
    // Use converted amount with proper formatting
    const currencyEnum = currency as Currency;
    const symbol = CurrencyHelpers.getSymbol(currencyEnum);

    if (currencyEnum === Currency.SATS) {
      formattedAmount = `${Math.round(amount)} ${symbol}`;
    } else if (currencyEnum === Currency.BTC) {
      const fixed = amount.toFixed(8);
      const trimmed = fixed.replace(/\.0+$/, '').replace(/(\.\d*?[1-9])0+$/, '$1');
      formattedAmount = `${symbol}${trimmed}`;
    } else {
      formattedAmount = `${symbol}${amount.toFixed(2)}`;
    }
    const body = `${serviceName}: ${formattedAmount}`;

    await Notifications.scheduleNotificationAsync({
      content: {
        title,
        body,
        data: {
          type: 'payment',
        },
      },
      trigger: null, // Show immediately
    });
  } catch (error) {
    // Silently fail - notification errors shouldn't break payment flow
    console.error('Failed to send payment notification:', error);
  }
}
=======
import { Currency } from '@/utils/currency';
import { Wallet } from '@/models/WalletType';
>>>>>>> 317cd545

export async function handleAuthChallenge(
  event: AuthChallengeEvent,
  executeOperation: <T>(operation: (db: DatabaseService) => Promise<T>, fallback?: T) => Promise<T>,
  resolve: (status: AuthResponseStatus) => void
): Promise<boolean> {
  return true;
}

export async function handleSinglePaymentRequest(
  wallet: Wallet | null,
  request: SinglePaymentRequest,
  preferredCurrency: Currency,
  executeOperation: <T>(operation: (db: DatabaseService) => Promise<T>, fallback?: T) => Promise<T>,
  resolve: (status: PaymentStatus) => void,
  sendNotification: boolean = false
): Promise<boolean> {
  let subId = request.content.subscriptionId;
  try {
    //clean old stale subs
    await executeOperation((db) => db.deleteStaleProcessingSubscriptions());

    let invoiceData = parseBolt11(request.content.invoice);

    const checkAmount = async () => {
      const invoiceAmountMsat = Number(invoiceData.amountMsat);
      // 1% tolerance for amounts up to 10,000,000 msats, 0.5% for larger amounts
      const TOLERANCE_PERCENT = invoiceAmountMsat <= 10_000_000 ? 0.01 : 0.005;

      if (request.content.currency.tag === Currency_Tags.Millisats) {
        const requestAmountMsat = Number(request.content.amount);
        const difference = Math.abs(invoiceAmountMsat - requestAmountMsat);
        const tolerance = invoiceAmountMsat * TOLERANCE_PERCENT;
        return difference <= tolerance;
      } else if (request.content.currency.tag === Currency_Tags.Fiat) {
        // Convert fiat amount to msat for comparison
        const fiatCurrencyRaw = (request.content.currency as any).inner;
        const fiatCurrencyValue = Array.isArray(fiatCurrencyRaw)
          ? fiatCurrencyRaw[0]
          : fiatCurrencyRaw;
        const fiatCurrency =
          typeof fiatCurrencyValue === 'string'
            ? String(fiatCurrencyValue).toUpperCase()
            : 'UNKNOWN';
        const rawFiatAmount = Number(request.content.amount);
        const normalizedFiatAmount = rawFiatAmount / 100; // incoming amount is in minor units (e.g., cents)
        const amountInMsat = await CurrencyConversionService.convertAmount(
          normalizedFiatAmount,
          fiatCurrency,
          'MSATS'
        );
        const requestAmountMsat = Math.round(amountInMsat);
        const difference = Math.abs(invoiceAmountMsat - requestAmountMsat);
        const tolerance = invoiceAmountMsat * TOLERANCE_PERCENT;
        return difference <= tolerance;
      }
      return false;
    };

    if (!(await checkAmount())) {
      resolve(
        new PaymentStatus.Rejected({
          reason: `Invoice amount does not match the requested amount.`,
        })
      );
      console.warn(`🚫 Payment rejected! The invoice amount do not match the requested amount.\nReceived ${invoiceData.amountMsat}\nRequired ${request.content.amount}`);
      return false;
    }
    // Deduplication guard: skip if an activity with the same request/event id already exists
    try {
      const alreadyExists = await executeOperation(
        db => db.hasActivityWithRequestId(request.eventId),
        false
      );
      if (alreadyExists) {
        console.warn(`🔁 Skipping duplicate payment activity for request_id/eventId: ${request.eventId}`);
        return false;
      }
    } catch (e) {
      // If the check fails, proceed without blocking, but log the error
      console.error('Failed to check duplicate activity:', e);
    }

    let amount =
      typeof request.content.amount === 'bigint'
        ? Number(request.content.amount)
        : request.content.amount;
<<<<<<< HEAD

    // Store original amount for currency conversion
    const originalAmount = amount;

    // Extract currency symbol from the Currency object and convert amount for storage
=======
    // Extract currency symbol from the Currency object
>>>>>>> 317cd545
    let currency: string | null = null;
    const currencyObj = request.content.currency;
    switch (currencyObj.tag) {
      case Currency_Tags.Fiat:
        {
          const fiatCurrencyRaw = (currencyObj as any).inner;
          const fiatCurrencyValue = Array.isArray(fiatCurrencyRaw)
            ? fiatCurrencyRaw[0]
            : fiatCurrencyRaw;
          currency =
            typeof fiatCurrencyValue === 'string'
              ? String(fiatCurrencyValue).toUpperCase()
              : 'UNKNOWN';
          // Normalize fiat amount from minor units (cents) to major units (dollars) for storage
          amount = amount / 100;
        }
        break;
      case Currency_Tags.Millisats:
        amount = amount / 1000; // Convert to sats for database storage
        currency = 'sats';
        break;
    }

    // Convert currency for user's preferred currency using original amount
    let convertedAmount: number | null = null;
    let convertedCurrency: string | null = null;

    try {
      let sourceCurrency: string;
      let conversionAmount: number;

      if (currencyObj?.tag === Currency_Tags.Fiat) {
        const fiatCurrencyRaw = (currencyObj as any).inner;
        const fiatCurrencyValue = Array.isArray(fiatCurrencyRaw)
          ? fiatCurrencyRaw[0]
          : fiatCurrencyRaw;
        sourceCurrency =
          typeof fiatCurrencyValue === 'string'
            ? String(fiatCurrencyValue).toUpperCase()
            : 'UNKNOWN';
        // Normalize fiat amount from minor units (cents) to major units (dollars)
        conversionAmount = originalAmount / 100;
      } else {
        sourceCurrency = 'MSATS';
        conversionAmount = originalAmount; // Already in millisats
      }

      convertedAmount = await CurrencyConversionService.convertAmount(
        conversionAmount,
        sourceCurrency,
        preferredCurrency // Currency enum values are already strings
      );
      convertedCurrency = preferredCurrency;
    } catch (error) {
      console.error('Currency conversion error during payment:', error);
      // Continue without conversion - convertedAmount will remain null
      return false;
    }

    if (!subId) {
      console.log(`👤 Not a subscription, required user interaction!`);

      if (sendNotification) {
        await sendPaymentNotification(
          'Payment Request',
          convertedAmount,
          convertedCurrency,
          'Payment request',
        );
      }

      return true;
    }

    let lockTry = 0;
    while (true) {
      const lockAcquired = (await executeOperation((db) => db.markSubscriptionAsProcessing(subId))) > 0;
      if (lockAcquired) {
        console.log(`💂 Lock acquired!. Processing subscription with id ${subId}`);
        break;
      } else if (lockTry > 4) {
        console.warn(`💂 Execution terminated. Could not acquire lock on subscription processing`);
        return false;
      }
      lockTry++;
      console.warn(`💂 Execution delayed. Subscription with id ${subId} is already processing`);
      await new Promise(resolve => setTimeout(resolve, 600));
    }

    console.log(`🤖 The request is from a subscription with id ${subId}. Checking to make automatic action.`);
    let subscription: SubscriptionWithDates;
    let subscriptionServiceName: string;
    try {
      let subscriptionFromDb = await executeOperation(db => db.getSubscription(subId), null);
      if (!subscriptionFromDb) {
        resolve(
          new PaymentStatus.Rejected({
            reason: `Subscription with ID ${subId} not found in database`,
          })
        );
        console.warn(`🚫 Payment rejected! The request is a subscription payment, but no subscription found with id ${subId}`);
        return false;
      }
      subscription = subscriptionFromDb;
      subscriptionServiceName = subscriptionFromDb.service_name;
    } catch (e) {
      resolve(
        new PaymentStatus.Rejected({
          reason:
            'Failed to retrieve subscription from database. Please try again or contact support if the issue persists.',
        })
      );
      console.warn(`🚫 Payment rejected! Failing to connect to database.`);
      return false;
    }

    if (amount != subscription.amount || currency != subscription.currency) {
      resolve(
        new PaymentStatus.Rejected({
          reason: `Payment amount does not match subscription amount.\nExpected: ${subscription.amount} ${subscription.currency}\nReceived: ${amount} ${request.content.currency}`,
        })
      );
      console.warn(`🚫 Payment rejected! Amount does not match subscription amount.\nExpected: ${subscription.amount} ${subscription.currency}\nReceived: ${amount} ${request.content.currency}`);
      return false;
    }

    // If no payment has been executed, the nextOccurrence is the first payment due time
    let nextOccurrence: bigint | undefined = BigInt(
      subscription.recurrence_first_payment_due.getTime() / 1000
    );
    if (subscription.last_payment_date) {
      let lastPayment = BigInt(subscription.last_payment_date.getTime() / 1000);
      nextOccurrence = parseCalendar(subscription.recurrence_calendar).nextOccurrence(lastPayment);
    }

    if (!nextOccurrence || fromUnixSeconds(nextOccurrence) > new Date()) {
      resolve(
        new PaymentStatus.Rejected({
          reason: 'Payment is not due yet. Please wait till the next payment is scheduled.',
        })
      );
<<<<<<< HEAD
      console.warn(`🚫 Payment rejected! The request arrived too soon.\nNext occurrence is: ${fromUnixSeconds(nextOccurrence!)}\nBut today is: ${new Date()}`);
=======
      return false;
    }

    let balance: bigint | undefined;

    if (wallet) {
      const walletInfo = await wallet.getWalletInfo();
      balance = walletInfo.balanceInSats;
    }
    if (balance && amount > balance) {
      executeOperation(
        db =>
          db.addActivity({
            type: 'pay',
            service_key: request.serviceKey,
            service_name: serviceName,
            detail: 'Recurrent payment failed: insufficient wallet balance.',
            date: new Date(),
            amount: amount,
            currency: currency,
            converted_amount: convertedAmount,
            converted_currency: convertedCurrency,
            request_id: request.eventId,
            status: 'negative',
            subscription_id: request.content.subscriptionId || null,
          }),
        null
      );

      resolve(
        new PaymentStatus.Rejected({
          reason: 'Recurrent payment failed: insufficient wallet balance.',
        })
      );

>>>>>>> 317cd545
      return false;
    }

    if (wallet) {
      // Save the payment
      const id = await executeOperation(
        db =>
          db.addActivity({
            type: 'pay',
            service_key: request.serviceKey,
            service_name: subscriptionServiceName,
            detail: 'Recurrent payment',
            date: new Date(),
            amount: amount,
            currency: currency,
            converted_amount: convertedAmount,
            converted_currency: convertedCurrency,
            request_id: request.eventId,
            status: 'pending',
            subscription_id: request.content.subscriptionId || null,
            invoice: request.content.invoice
          }),
        null
      );

      globalEvents.emit('activityAdded', { activityId: id });

      resolve(new PaymentStatus.Approved());

      await executeOperation(
        db => db.addPaymentStatusEntry(request.content.invoice, 'payment_started'),
        null
      );

      try {
<<<<<<< HEAD
        const preimage = await wallet.payInvoice(request.content.invoice);
        console.log("🧾 Invoice paid!");

        // Send notification to user about successful payment
        await sendPaymentNotification(
          'Payment Successful',
          convertedAmount,
          convertedCurrency,
          subscriptionServiceName,
=======
        console.log('Sending payment for invoice:', request.content.invoice);
        const preimage = await wallet.sendPayment(request.content.invoice, BigInt(amount));

        console.log('Payment successful, preimage:', preimage);
        await executeOperation(
          db => db.addPaymentStatusEntry(request.content.invoice, 'payment_completed'),
          null
>>>>>>> 317cd545
        );

        // Update the subscription last payment date
        await executeOperation(
          db => db.updateSubscriptionLastPayment(subscription.id, new Date()),
          null
        );

        // Update the activity status to positive
        if (id) {
          await executeOperation(
            db => db.updateActivityStatus(id, 'positive', 'Payment completed'),
            null
          );
        }
        globalEvents.emit('activityUpdated', { activityId: id });

        resolve(
          new PaymentStatus.Success({
            preimage,
          })
        );
      } catch (error: any) {
        console.error('Error paying invoice:', JSON.stringify(error, Object.getOwnPropertyNames(error)));

        await executeOperation(
          db => db.addPaymentStatusEntry(request.content.invoice, 'payment_failed'),
          null
        );

        // Update the activity status to negative
        if (id) {
          await executeOperation(
            db =>
              db.updateActivityStatus(
                id,
                'negative',
                'Payment approved failed to process'
              ),
            null
          );
        }

        resolve(
          new PaymentStatus.Failed({
            reason: 'Payment failed: ' + error,
          })
        );
        console.warn(`🚫 Payment failed! Error is: ${error}`);
      }
    } else {
      const id = await executeOperation(
        db =>
          db.addActivity({
            type: 'pay',
            service_key: request.serviceKey,
            service_name: subscriptionServiceName,
            detail: 'Recurrent payment failed: no wallet is connected.',
            date: new Date(),
            amount: amount,
            currency: currency,
            converted_amount: convertedAmount,
            converted_currency: convertedCurrency,
            request_id: request.eventId,
            status: 'negative',
            subscription_id: request.content.subscriptionId || null,
            invoice: request.content.invoice
          }),
        null
      );
      globalEvents.emit('activityAdded', { activityId: id });

      resolve(
        new PaymentStatus.Rejected({
          reason: 'Recurring payment failed: user has no linked wallet',
        })
      );
      console.warn(`🚫 Payment rejected! No wallet.`);

      return false;
    }

    return false;
  } catch (e) {
    resolve(
      new PaymentStatus.Rejected({
        reason: `An unexpected error occurred while processing the payment: ${e}.\nPlease try again or contact support if the issue persists.`,
      })
    );
    console.warn(`🚫 Payment rejected! Error is: ${e}`);
    return false;
  } finally {
    if (subId) {
      await executeOperation((db) => db.deleteProcessingSubscription(subId));
      console.log(`💂 Lock is freed. Subscription with id ${subId} is removed from processing list.`);
    }
  }
}

export async function handleRecurringPaymentRequest(
  request: RecurringPaymentRequest,
  executeOperation: <T>(operation: (db: DatabaseService) => Promise<T>, fallback?: T) => Promise<T>,
  resolve: (status: RecurringPaymentResponseContent) => void
): Promise<boolean> {
  return true;
}

export async function handleCloseRecurringPaymentResponse(
  response: CloseRecurringPaymentResponse,
  executeOperation: <T>(operation: (db: DatabaseService) => Promise<T>, fallback?: T) => Promise<T>,
  resolve: () => void
): Promise<boolean> {
  try {
    await executeOperation(
      db => db.updateSubscriptionStatus(response.content.subscriptionId, 'cancelled'),
      null
    );

    // Refresh UI to reflect the subscription status change
    console.log('Refreshing subscriptions UI after subscription closure');
    // Use the global event emitter to notify ActivitiesProvider
    globalEvents.emit('subscriptionStatusChanged', {
      subscriptionId: response.content.subscriptionId,
      status: 'cancelled',
    });
  } catch (error) {
    console.error('Error setting closed recurring payment', error);
  }

  resolve();
  return false;
}<|MERGE_RESOLUTION|>--- conflicted
+++ resolved
@@ -7,16 +7,15 @@
   SinglePaymentRequest,
   PaymentStatus,
   parseCalendar,
-  PortalAppInterface,
   parseBolt11,
   Currency_Tags,
 } from 'portal-app-lib';
 import * as Notifications from 'expo-notifications';
 import { DatabaseService, fromUnixSeconds, SubscriptionWithDates } from './DatabaseService';
 import { CurrencyConversionService } from './CurrencyConversionService';
-<<<<<<< HEAD
 import { globalEvents } from '@/utils/common';
 import { Currency, CurrencyHelpers } from '@/utils/currency';
+import { Wallet } from '@/models/WalletType';
 
 /**
  * Sends a local notification for payment-related events with human-readable formatting
@@ -66,10 +65,6 @@
     console.error('Failed to send payment notification:', error);
   }
 }
-=======
-import { Currency } from '@/utils/currency';
-import { Wallet } from '@/models/WalletType';
->>>>>>> 317cd545
 
 export async function handleAuthChallenge(
   event: AuthChallengeEvent,
@@ -157,15 +152,11 @@
       typeof request.content.amount === 'bigint'
         ? Number(request.content.amount)
         : request.content.amount;
-<<<<<<< HEAD
 
     // Store original amount for currency conversion
     const originalAmount = amount;
 
     // Extract currency symbol from the Currency object and convert amount for storage
-=======
-    // Extract currency symbol from the Currency object
->>>>>>> 317cd545
     let currency: string | null = null;
     const currencyObj = request.content.currency;
     switch (currencyObj.tag) {
@@ -307,9 +298,6 @@
           reason: 'Payment is not due yet. Please wait till the next payment is scheduled.',
         })
       );
-<<<<<<< HEAD
-      console.warn(`🚫 Payment rejected! The request arrived too soon.\nNext occurrence is: ${fromUnixSeconds(nextOccurrence!)}\nBut today is: ${new Date()}`);
-=======
       return false;
     }
 
@@ -325,7 +313,7 @@
           db.addActivity({
             type: 'pay',
             service_key: request.serviceKey,
-            service_name: serviceName,
+            service_name: subscriptionServiceName,
             detail: 'Recurrent payment failed: insufficient wallet balance.',
             date: new Date(),
             amount: amount,
@@ -345,7 +333,6 @@
         })
       );
 
->>>>>>> 317cd545
       return false;
     }
 
@@ -381,8 +368,8 @@
       );
 
       try {
-<<<<<<< HEAD
-        const preimage = await wallet.payInvoice(request.content.invoice);
+        // const preimage = await wallet.payInvoice(request.content.invoice);
+        const preimage = await wallet.sendPayment(request.content.invoice, BigInt(amount));
         console.log("🧾 Invoice paid!");
 
         // Send notification to user about successful payment
@@ -390,16 +377,7 @@
           'Payment Successful',
           convertedAmount,
           convertedCurrency,
-          subscriptionServiceName,
-=======
-        console.log('Sending payment for invoice:', request.content.invoice);
-        const preimage = await wallet.sendPayment(request.content.invoice, BigInt(amount));
-
-        console.log('Payment successful, preimage:', preimage);
-        await executeOperation(
-          db => db.addPaymentStatusEntry(request.content.invoice, 'payment_completed'),
-          null
->>>>>>> 317cd545
+          subscriptionServiceName
         );
 
         // Update the subscription last payment date
