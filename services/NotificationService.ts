import * as Device from 'expo-device';
import * as Notifications from 'expo-notifications';
import Constants from 'expo-constants';
import { Platform, AppState } from 'react-native';
import * as SecureStore from 'expo-secure-store';
import { getMnemonic, getWalletUrl } from './SecureStorageService';
import {
  AuthChallengeEvent,
  AuthResponseStatus,
  CloseRecurringPaymentResponse,
  Currency_Tags,
  Mnemonic,
<<<<<<< HEAD
  PaymentStatus,
  PaymentStatusNotifier,
  PortalApp,
  RecurringPaymentRequest,
  RecurringPaymentResponseContent,
  RelayStatusListener,
  SinglePaymentRequest,
=======
  NostrConnectRequestEvent,
  NostrConnectResponseStatus,
  Nwc,
  PaymentResponseContent,
  PaymentStatus,
  PaymentStatusNotifier,
  PortalApp,
  PortalAppInterface,
  RecurringPaymentRequest,
  RecurringPaymentResponseContent,
  RecurringPaymentStatus,
  RelayStatusListener,
  RelayStatusListenerImpl,
  SinglePaymentRequest,
  keyToHex,
  parseBolt11,
>>>>>>> f5660a9d
} from 'portal-app-lib';
import { openDatabaseAsync } from 'expo-sqlite';
import { DatabaseService } from './DatabaseService';
import { PortalAppManager } from './PortalAppManager';
<<<<<<< HEAD
import {
  handleAuthChallenge,
  handleCloseRecurringPaymentResponse,
  handleRecurringPaymentRequest,
  handleSinglePaymentRequest,
} from './EventFilters';
import { mapNumericStatusToString } from '@/utils/nostrHelper';
=======
import { LocalAuthChallengeListener, LocalClosedRecurringPaymentListener, LocalNip46RequestListener, LocalPaymentRequestListener } from '@/context/NostrServiceContext';
import { handleAuthChallenge, handleCloseRecurringPaymentResponse, handleNostrConnectRequest, handleRecurringPaymentRequest, handleSinglePaymentRequest } from './EventFilters';
import { mapNumericStatusToString, getServiceNameFromProfile } from '@/utils/nostrHelper';
>>>>>>> f5660a9d
import { RelayInfo } from '@/utils/common';
import { Currency, CurrencyHelpers } from '@/utils/currency';
import AsyncStorage from '@react-native-async-storage/async-storage';
import {
  LocalAuthChallengeListener,
  LocalClosedRecurringPaymentListener,
  LocalPaymentRequestListener,
} from '@/context/PortalAppContext';
import { NwcService } from './NwcService';
import { Wallet } from '@/models/WalletType';

const EXPO_PUSH_TOKEN_KEY = 'expo_push_token_key';

async function subscribeToNotificationService(expoPushToken: string, pubkeys: string[]) {
  const lastExpoPushNotificationToken = await SecureStore.getItemAsync(EXPO_PUSH_TOKEN_KEY);
  if (expoPushToken == lastExpoPushNotificationToken) {
    return;
  }

  // right now the api accept only one pubkey, in the future it should accept a list of pubkeys
  try {
    // eslint-disable-next-line no-undef
    await fetch('https://notifications.getportal.cc/', {
      method: 'POST',
      headers: {
        'Content-Type': 'application/json',
      },
      body: JSON.stringify({
        pubkey: pubkeys[0],
        expo_push_token: expoPushToken,
      }),
    });
  } catch (e) {
    console.error('Failed to send push token to server', e);
    return;
  }
  try {
    await SecureStore.deleteItemAsync(EXPO_PUSH_TOKEN_KEY);
    await SecureStore.setItemAsync(EXPO_PUSH_TOKEN_KEY, expoPushToken);
    console.log('new expoPushToken setted: ', expoPushToken);
  } catch (e) {
    // Silent fail - this is not critical
    console.error(
      'Failed to update the new expoPushToken in the app storage. The subscription to the notification service will be triggered again in the next app startup. The error is:',
      e
    );
  }
}

Notifications.setNotificationHandler({
  handleNotification: async notification => {
    // Allow showing only specific local notifications; keep others silent
    const data = (notification.request?.content?.data || {}) as any;
    const type = data?.type;

    const isAmountExceededNotification = type === 'payment_request_exceeded_tolerance';

    if (isAmountExceededNotification) {
      return {
        shouldShowAlert: true,
        shouldPlaySound: false,
        shouldSetBadge: false,
        shouldShowBanner: true,
        shouldShowList: true,
      };
    }

    return {
      shouldShowAlert: false,
      shouldPlaySound: false,
      shouldSetBadge: false,
      shouldShowBanner: false,
      shouldShowList: false,
    };
  },
});

function handleRegistrationError(errorMessage: string) {
<<<<<<< HEAD
  // eslint-disable-next-line no-undef
  alert(errorMessage);
=======
>>>>>>> f5660a9d
  console.error(errorMessage);
}

/**
 * Formats the expected amount from a payment request for display in notifications
 */
function formatExpectedAmount(
  amount: number | bigint,
  currency: any
): { amount: string; currency: string } | null {
  if (currency.tag === Currency_Tags.Millisats) {
    const expectedMsat = typeof amount === 'bigint' ? Number(amount) : amount;
    const expectedSats = expectedMsat / 1000;
    return { amount: expectedSats.toString(), currency: 'sats' };
  } else if (currency.tag === Currency_Tags.Fiat) {
    const fiatCurrencyRaw = currency.inner;
    const fiatCurrencyValue = Array.isArray(fiatCurrencyRaw)
      ? fiatCurrencyRaw[0]
      : fiatCurrencyRaw;
    const fiatCurrency =
      typeof fiatCurrencyValue === 'string'
        ? String(fiatCurrencyValue).toUpperCase()
        : 'UNKNOWN';
    const normalizedAmount = (typeof amount === 'bigint' ? Number(amount) : amount) / 100;
    return { amount: normalizedAmount.toString(), currency: fiatCurrency };
  }
  return null;
}

/**
 * Gets the service name from cache, falling back to network fetch, then default value
 */
async function getServiceNameForNotification(
  serviceKey: string,
  app: PortalAppInterface,
  executeOperation: <T>(operation: (db: DatabaseService) => Promise<T>, fallback?: T) => Promise<T>
): Promise<string> {
  try {
    // Step 1: Check cache first
    const cachedName = await executeOperation(
      db => db.getCachedServiceName(serviceKey),
      null
    );
    if (cachedName) {
      return cachedName;
    }

    // Step 2: Fetch from network if not in cache
    try {
      const profile = await app.fetchProfile(serviceKey);
      const serviceName = getServiceNameFromProfile(profile);

      if (serviceName) {
        // Cache the result for future use
        await executeOperation(
          db => db.setCachedServiceName(serviceKey, serviceName),
          null
        );
        return serviceName;
      }
    } catch (fetchError) {
      // Network fetch failed, continue to fallback
      console.error('Failed to fetch service name from network for auto-reject notification:', fetchError);
    }

    // Step 3: Fallback to default
    return 'Unknown Service';
  } catch (error) {
    console.error('Failed to resolve service name for auto-reject notification:', error);
    return 'Unknown Service';
  }
}

export const AMOUNT_MISMATCH_REJECTION_REASON =
  'Invoice amount does not match the requested amount.';

/**
 * Sends a local notification when a payment request is auto-rejected due to amount mismatch.
 * Shared between headless (background) and foreground flows.
 */
export async function sendPaymentAmountMismatchNotification(
  request: SinglePaymentRequest,
  executeOperation: <T>(
    operation: (db: DatabaseService) => Promise<T>,
    fallback?: T
  ) => Promise<T>,
  app: PortalAppInterface
): Promise<void> {
  try {
    const invoiceData = parseBolt11(request.content.invoice);
    const invoiceAmountMsat = Number(invoiceData.amountMsat);

    const formattedAmount = formatExpectedAmount(
      request.content.amount,
      request.content.currency
    );

    let serviceName = 'Unknown Service';
    try {
      serviceName = await getServiceNameForNotification(
        request.serviceKey,
        app,
        executeOperation
      );
    } catch (error) {
      console.error(
        'Failed to resolve service name for payment amount mismatch notification:',
        error
      );
    }

    const body = formattedAmount
      ? `${serviceName} requested more than the expected amount (${formattedAmount.amount} ${formattedAmount.currency}). The request was automatically rejected.`
      : `${serviceName} requested more than the expected amount. The request was automatically rejected.`;

    const expectedAmountValue =
      typeof request.content.amount === 'bigint'
        ? request.content.amount.toString()
        : String(request.content.amount);
    const currencyTagValue = String((request.content.currency as any).tag);

    await Notifications.scheduleNotificationAsync({
      content: {
        title: 'Payment request auto-rejected',
        body,
        data: {
          type: 'payment_request_exceeded_tolerance',
          invoiceAmountMsat: String(invoiceAmountMsat),
          expectedAmount: expectedAmountValue,
          currencyTag: currencyTagValue,
        },
      },
      trigger: null,
    });
  } catch (error) {
    console.error(
      'Failed to send auto-reject notification for payment amount mismatch:',
      error
    );
  }
}

export default async function registerPubkeysForPushNotificationsAsync(pubkeys: string[]) {
  if (Platform.OS === 'android') {
    Notifications.setNotificationChannelAsync('default', {
      name: 'default',
      importance: Notifications.AndroidImportance.MAX,
      vibrationPattern: [0, 250, 250, 250],
      lightColor: '#FF231F7C',
    });
  }

  if (Device.isDevice) {
    const { status: existingStatus } = await Notifications.getPermissionsAsync();
    let finalStatus = existingStatus;
    if (existingStatus !== 'granted') {
      const { status } = await Notifications.requestPermissionsAsync();
      finalStatus = status;
    }
    if (finalStatus !== 'granted') {
      handleRegistrationError('Permission not granted to get push token for push notification!');
      return;
    }
    const projectId =
      Constants?.expoConfig?.extra?.eas?.projectId ?? Constants?.easConfig?.projectId;
    if (!projectId) {
      handleRegistrationError('Project ID not found');
    }
    try {
      const pushTokenString = (
        await Notifications.getExpoPushTokenAsync({
          projectId: projectId,
        })
      ).data;
      subscribeToNotificationService(pushTokenString, pubkeys);
    } catch (e: unknown) {
      console.error('Error while subscribing for notifications: ', e);
      handleRegistrationError(`${e}`);
    }
  } else {
    // Silently skip push notification registration on emulator/simulator
    console.log('Skipping push notification registration (emulator/simulator detected)');
  }
}

export async function handleHeadlessNotification(event: string, databaseName: string) {
  try {
    const abortController = new AbortController();
    let mnemonic = await getMnemonic();
    if (!mnemonic) return;

    // Create Mnemonic object
    const mnemonicObj = new Mnemonic(mnemonic);
    const keypair = mnemonicObj.getKeypair();

    const notifyBackgroundError = async (title: string, detail: unknown) => {
      const rawMessage =
        detail instanceof Error
          ? detail.message
          : typeof detail === 'string'
            ? detail
            : detail !== undefined && detail !== null
              ? String(detail)
              : 'Unknown error';
      const body = rawMessage.length > 160 ? `${rawMessage.slice(0, 157)}...` : rawMessage;

      try {
        await Notifications.scheduleNotificationAsync({
          content: {
            title,
            body,
            data: {
              type: 'background_error',
            },
          },
          trigger: null,
        });
      } catch {
        // Intentionally swallow notification errors to avoid recursive failures
      }
    };

    let executeOperationForNotification = async <T>(
      operation: (db: DatabaseService) => Promise<T>,
      fallback?: T
    ): Promise<T> => {
      try {
        // Properly initialize SQLite database
        const sqlite = await openDatabaseAsync(databaseName);
        const db = new DatabaseService(sqlite);
        return await operation(db);
      } catch (error: any) {
        // Handle "Access to closed resource" errors gracefully
        await notifyBackgroundError('Database operation failed', error?.message || error);
        if (fallback !== undefined) return fallback;
        throw error;
      }
    };

    // Get relays using the executeOperationForNotification helper
    const notificationRelays = ['wss://relay.getportal.cc'];

    let relayListener = await executeOperationForNotification(
      async db => new NotificationRelayStatusListener(db)
    );

    let nwcWallet: Wallet | null = null;
    try {
      const walletUrl = (await getWalletUrl()).trim();
      if (walletUrl) {
        const nwcRelayListener: RelayStatusListener = {
          onRelayStatusChange: async (relay_url: string, status: number): Promise<void> => {
            const statusString = mapNumericStatusToString(status);
            console.log(
              '💰 [NWC STATUS UPDATE] Relay:',
              relay_url,
              '→',
              statusString,
              `(${status})`
            );
          },
        };

        nwcWallet = await NwcService.create(walletUrl);
        // const walletInstance = new Nwc(walletUrl, nwcRelayListener);
      } else {
        console.log(
          'Skipping NWC initialization during headless notification: no wallet URL configured'
        );
      }
    } catch (error) {
      await notifyBackgroundError('NWC initialization failed', error);
    }

    let app = await PortalApp.create(keypair, notificationRelays, relayListener);
    app.listen({ signal: abortController.signal });

    // Listen for closed recurring payments
    app
      .listenClosedRecurringPayment(
        new LocalClosedRecurringPaymentListener(async (response: CloseRecurringPaymentResponse) => {
          console.log('Closed subscription received', response);
          const resolver = async () => {
            /* NOOP */
          };
          await handleCloseRecurringPaymentResponse(
            response,
            executeOperationForNotification,
            resolver
          );
          abortController.abort();
        })
      )
      .catch(async e => {
        await notifyBackgroundError('Recurring payment listener error', e);
      });

    app
      .listenForPaymentRequest(
        new LocalPaymentRequestListener(
          async (request: SinglePaymentRequest, notifier: PaymentStatusNotifier) => {
            const id = request.eventId;

            const alreadyTracked = await executeOperationForNotification(
              db => db.markNotificationEventProcessed(id),
              false
            );
            if (alreadyTracked) {
              return;
            }

            console.log(`Single payment request with id ${id} received`, request);

            const resolver = async (status: PaymentStatus) => {
              await notifier.notify({
                status,
                requestId: request.content.requestId,
              });
            };

<<<<<<< HEAD
            let preferredCurrency: Currency = Currency.SATS;
            const savedCurrency = await AsyncStorage.getItem('preferred_currency');
            if (savedCurrency && CurrencyHelpers.isValidCurrency(savedCurrency)) {
              preferredCurrency = savedCurrency;
            }
=======
          const resolver = function (status: PaymentStatus) {
            // Check if this is a rejection due to amount mismatch
            const statusTag = (status as any).tag;
            const statusInner = (status as any).inner;
            const isRejected =
              statusTag === 'Rejected' || status instanceof PaymentStatus.Rejected;
            const reason = statusInner?.reason;

            if (isRejected && reason === AMOUNT_MISMATCH_REJECTION_REASON) {
              (async () => {
                await sendPaymentAmountMismatchNotification(
                  request,
                  executeOperationForNotification,
                  app
                );
              })().catch(error => {
                console.error('Error sending payment amount mismatch notification:', error);
              });
            }

            // Always notify the notifier (this is the original resolver behavior)
            notifier.notify({
              status,
              requestId: request.content.requestId,
            }).catch(error => {
              console.error('Error notifying payment status:', error);
            });
          };
>>>>>>> f5660a9d

            await handleSinglePaymentRequest(
              nwcWallet,
              request,
              preferredCurrency,
              executeOperationForNotification,
              resolver,
              true
            );

            abortController.abort();
          },
          async (request: RecurringPaymentRequest): Promise<RecurringPaymentResponseContent> => {
            const id = request.eventId;

            const alreadyTracked = await executeOperationForNotification(
              db => db.markNotificationEventProcessed(id),
              false
            );
            if (alreadyTracked) {
              return new Promise<RecurringPaymentResponseContent>(resolve => {
                // Ignore
              });
            }

            console.log(`Recurring payment request with id ${id} received`, request);

            return new Promise<RecurringPaymentResponseContent>(resolve => {
              handleRecurringPaymentRequest(request, executeOperationForNotification, resolve)
                .then(askUser => {
                  if (askUser) {
                    // Show notification to user for manual approval
                    Notifications.scheduleNotificationAsync({
                      content: {
                        title: 'Subscription Request',
                        body: `Subscription request for ${request.content.amount} ${request.content.currency.tag === Currency_Tags.Fiat && request.content.currency.inner} to ${request.recipient} requires approval`,
                        data: {
                          type: 'payment_request',
                          requestId: id,
                          amount: request.content.amount,
                        },
                      },
                      trigger: null, // Show immediately
                    });
                  }
                })
                .finally(() => {
                  abortController.abort();
                });
            });
          }
        )
      )
      .catch(async (e: any) => {
        await notifyBackgroundError('Payment request listener error', e);
        // TODO: re-initialize the app
      });

    app
      .listenForAuthChallenge(
        new LocalAuthChallengeListener(async (event: AuthChallengeEvent) => {
          const id = event.eventId;

          const alreadyTracked = await executeOperationForNotification(
            db => db.markNotificationEventProcessed(id),
            false
          );
          if (alreadyTracked) {
            return new Promise<AuthResponseStatus>(resolve => {
              // Ignore
            });
          }

          console.log(`Auth challenge with id ${id} received`, event);

          return new Promise<AuthResponseStatus>(resolve => {
            handleAuthChallenge(event, executeOperationForNotification, resolve)
              .then(askUser => {
                Notifications.scheduleNotificationAsync({
                  content: {
                    title: 'Authentication Request',
                    body: `Authentication request requires approval`,
                    data: {
                      type: 'authentication_request',
                      requestId: id,
                    },
                  },
                  trigger: null, // Show immediately
                });
              })
              .finally(() => {
                abortController.abort();
              });
          });
        })
      )
      .catch(async (e: any) => {
        await notifyBackgroundError('Auth challenge listener error', e);
        // TODO: re-initialize the app
      });

    app.listenForNip46Request(
      new LocalNip46RequestListener((event: NostrConnectRequestEvent) => {
        const id = event.id;
        return new Promise<NostrConnectResponseStatus>(resolve => {
          handleNostrConnectRequest(event, keyToHex(keypair.publicKey()), executeOperationForNotification, resolve).then((askUser) => {
            if (askUser) {
              Notifications.scheduleNotificationAsync({
                content: {
                  title: 'Authentication Request',
                  body: `Authentication request requires approval`,
                  data: {
                    type: 'authentication_request',
                    requestId: id,
                  },
                },
                trigger: null, // Show immediately
              });
            }
          }).finally(() => {
            abortController.abort();
          });
        });
      })
    ).catch(e => {
      console.error('Error listening for nip46 requests.', e);
    });
  } catch (e) {
    console.error(e);
  }
}
class NotificationRelayStatusListener implements RelayStatusListener {
  db: DatabaseService;
  private relayStatuses: RelayInfo[] = [];
  private removedRelays: Set<string> = new Set();
  private lastReconnectAttempts: Map<string, number> = new Map();

  public constructor(db: DatabaseService) {
    this.db = db;
  }

  getRelayStatuses(): RelayInfo[] {
    return [...this.relayStatuses];
  }

  getRemovedRelays(): Set<string> {
    return new Set(this.removedRelays);
  }

  getLastReconnectAttempts(): Map<string, number> {
    return new Map(this.lastReconnectAttempts);
  }

  isRelayRemoved(relayUrl: string): boolean {
    return this.removedRelays.has(relayUrl);
  }

  markRelayAsRemoved(relayUrl: string): void {
    this.removedRelays.add(relayUrl);
  }

  clearRemovedRelay(relayUrl: string): void {
    this.removedRelays.delete(relayUrl);
  }
  onRelayStatusChange(relay_url: string, status: number): Promise<void> {
    return this.db.getRelays().then(relays => {
      const statusString = mapNumericStatusToString(status);

      if (!relays.map(r => r.ws_uri).includes(relay_url)) {
        console.log(
          '📡😒 [STATUS UPDATE IGNORED] Relay:',
          relay_url,
          '→',
          statusString,
          `(${status})`
        );
        return;
      }

      console.log('📡 [STATUS UPDATE] Relay:', relay_url, '→', statusString, `(${status})`);

      // Check if this relay has been marked as removed by user
      if (this.removedRelays.has(relay_url)) {
        // Don't add removed relays back to the status list
        this.relayStatuses = this.relayStatuses.filter(relay => relay.url !== relay_url);
        return;
      }

      // Reset reconnection attempts tracker when relay connects successfully
      if (status === 3) {
        // Connected - clear both manual and auto reconnection attempts
        this.lastReconnectAttempts.delete(relay_url);
        this.lastReconnectAttempts.delete(`auto_${relay_url}`);
      }

      // Auto-reconnect logic for terminated/disconnected relays
      if (status === 5 || status === 4) {
        // Terminated or Disconnected
        const now = Date.now();
        const lastAutoAttempt = this.lastReconnectAttempts.get(`auto_${relay_url}`) || 0;
        const timeSinceLastAutoAttempt = now - lastAutoAttempt;

        // Only attempt auto-reconnection if more than 10 seconds have passed since last auto-attempt
        if (timeSinceLastAutoAttempt > 10000) {
          this.lastReconnectAttempts.set(`auto_${relay_url}`, now);

          // Use setTimeout to avoid blocking the status update
          setTimeout(async () => {
            try {
              await PortalAppManager.tryGetInstance().reconnectRelay(relay_url);
            } catch (error) {
              console.error('❌ Auto-reconnect failed for relay:', relay_url, error);
            }
          }, 2000);
        }
      }

      const index = this.relayStatuses.findIndex(relay => relay.url === relay_url);
      let newStatuses: RelayInfo[];

      // If relay is not in the list, add it
      if (index === -1) {
        newStatuses = [
          ...this.relayStatuses,
          { url: relay_url, status: statusString, connected: status === 3 },
        ];
      }
      // Otherwise, update the relay list
      else {
        newStatuses = [
          ...this.relayStatuses.slice(0, index),
          { url: relay_url, status: statusString, connected: status === 3 },
          ...this.relayStatuses.slice(index + 1),
        ];
      }

      this.relayStatuses = newStatuses;

      return Promise.resolve();
    });
  }
}<|MERGE_RESOLUTION|>--- conflicted
+++ resolved
@@ -1,7 +1,7 @@
 import * as Device from 'expo-device';
 import * as Notifications from 'expo-notifications';
 import Constants from 'expo-constants';
-import { Platform, AppState } from 'react-native';
+import { Platform } from 'react-native';
 import * as SecureStore from 'expo-secure-store';
 import { getMnemonic, getWalletUrl } from './SecureStorageService';
 import {
@@ -10,59 +10,30 @@
   CloseRecurringPaymentResponse,
   Currency_Tags,
   Mnemonic,
-<<<<<<< HEAD
-  PaymentStatus,
-  PaymentStatusNotifier,
-  PortalApp,
-  RecurringPaymentRequest,
-  RecurringPaymentResponseContent,
-  RelayStatusListener,
-  SinglePaymentRequest,
-=======
   NostrConnectRequestEvent,
   NostrConnectResponseStatus,
-  Nwc,
-  PaymentResponseContent,
   PaymentStatus,
   PaymentStatusNotifier,
   PortalApp,
   PortalAppInterface,
   RecurringPaymentRequest,
   RecurringPaymentResponseContent,
-  RecurringPaymentStatus,
   RelayStatusListener,
-  RelayStatusListenerImpl,
   SinglePaymentRequest,
   keyToHex,
   parseBolt11,
->>>>>>> f5660a9d
 } from 'portal-app-lib';
 import { openDatabaseAsync } from 'expo-sqlite';
 import { DatabaseService } from './DatabaseService';
 import { PortalAppManager } from './PortalAppManager';
-<<<<<<< HEAD
-import {
-  handleAuthChallenge,
-  handleCloseRecurringPaymentResponse,
-  handleRecurringPaymentRequest,
-  handleSinglePaymentRequest,
-} from './EventFilters';
-import { mapNumericStatusToString } from '@/utils/nostrHelper';
-=======
-import { LocalAuthChallengeListener, LocalClosedRecurringPaymentListener, LocalNip46RequestListener, LocalPaymentRequestListener } from '@/context/NostrServiceContext';
 import { handleAuthChallenge, handleCloseRecurringPaymentResponse, handleNostrConnectRequest, handleRecurringPaymentRequest, handleSinglePaymentRequest } from './EventFilters';
 import { mapNumericStatusToString, getServiceNameFromProfile } from '@/utils/nostrHelper';
->>>>>>> f5660a9d
 import { RelayInfo } from '@/utils/common';
 import { Currency, CurrencyHelpers } from '@/utils/currency';
 import AsyncStorage from '@react-native-async-storage/async-storage';
-import {
-  LocalAuthChallengeListener,
-  LocalClosedRecurringPaymentListener,
-  LocalPaymentRequestListener,
-} from '@/context/PortalAppContext';
 import { NwcService } from './NwcService';
 import { Wallet } from '@/models/WalletType';
+import { LocalAuthChallengeListener, LocalClosedRecurringPaymentListener, LocalNip46RequestListener, LocalPaymentRequestListener } from '@/context/PortalAppContext';
 
 const EXPO_PUSH_TOKEN_KEY = 'expo_push_token_key';
 
@@ -131,11 +102,6 @@
 });
 
 function handleRegistrationError(errorMessage: string) {
-<<<<<<< HEAD
-  // eslint-disable-next-line no-undef
-  alert(errorMessage);
-=======
->>>>>>> f5660a9d
   console.error(errorMessage);
 }
 
@@ -414,24 +380,16 @@
     app.listen({ signal: abortController.signal });
 
     // Listen for closed recurring payments
-    app
-      .listenClosedRecurringPayment(
-        new LocalClosedRecurringPaymentListener(async (response: CloseRecurringPaymentResponse) => {
-          console.log('Closed subscription received', response);
-          const resolver = async () => {
-            /* NOOP */
-          };
-          await handleCloseRecurringPaymentResponse(
-            response,
-            executeOperationForNotification,
-            resolver
-          );
-          abortController.abort();
-        })
-      )
-      .catch(async e => {
-        await notifyBackgroundError('Recurring payment listener error', e);
-      });
+    app.listenClosedRecurringPayment(new LocalClosedRecurringPaymentListener(
+      async (response: CloseRecurringPaymentResponse) => {
+        console.log('Closed subscription received', response);
+        const resolver = async () => { /* NOOP */ };
+        await handleCloseRecurringPaymentResponse(response, executeOperationForNotification, resolver);
+        abortController.abort();
+      }
+    )).catch(async e => {
+      await notifyBackgroundError('Recurring payment listener error', e);
+    });
 
     app
       .listenForPaymentRequest(
@@ -456,42 +414,11 @@
               });
             };
 
-<<<<<<< HEAD
             let preferredCurrency: Currency = Currency.SATS;
             const savedCurrency = await AsyncStorage.getItem('preferred_currency');
             if (savedCurrency && CurrencyHelpers.isValidCurrency(savedCurrency)) {
               preferredCurrency = savedCurrency;
             }
-=======
-          const resolver = function (status: PaymentStatus) {
-            // Check if this is a rejection due to amount mismatch
-            const statusTag = (status as any).tag;
-            const statusInner = (status as any).inner;
-            const isRejected =
-              statusTag === 'Rejected' || status instanceof PaymentStatus.Rejected;
-            const reason = statusInner?.reason;
-
-            if (isRejected && reason === AMOUNT_MISMATCH_REJECTION_REASON) {
-              (async () => {
-                await sendPaymentAmountMismatchNotification(
-                  request,
-                  executeOperationForNotification,
-                  app
-                );
-              })().catch(error => {
-                console.error('Error sending payment amount mismatch notification:', error);
-              });
-            }
-
-            // Always notify the notifier (this is the original resolver behavior)
-            notifier.notify({
-              status,
-              requestId: request.content.requestId,
-            }).catch(error => {
-              console.error('Error notifying payment status:', error);
-            });
-          };
->>>>>>> f5660a9d
 
             await handleSinglePaymentRequest(
               nwcWallet,
