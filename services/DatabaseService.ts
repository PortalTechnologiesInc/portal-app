import type { SQLiteDatabase } from 'expo-sqlite';
import type { ActivityType, UpcomingPayment } from '@/utils/types';
import type { Currency } from '@/utils/currency';
import uuid from 'react-native-uuid';
import { generateResetSQL } from './StorageRegistry';
import migrateDbIfNeeded from '@/migrations/DatabaseMigrations';

// Timestamp utilities
export const toUnixSeconds = (date: Date | number): number => {
  const ms = date instanceof Date ? date.getTime() : date;
  return Math.floor(ms / 1000);
};

export const fromUnixSeconds = (seconds: number | bigint): Date => {
  return new Date(Number(seconds) * 1000);
};

// Database record types (as stored in SQLite)
export interface ActivityRecord {
  id: string;
  type:
    | 'auth'
    | 'pay'
    | 'receive'
    | 'ticket'
    | 'ticket_approved'
    | 'ticket_denied'
    | 'ticket_received';
  service_name: string;
  service_key: string;
  detail: string;
  date: number; // Unix timestamp in seconds
  amount: number | null;
  currency: string | null;
  converted_amount: number | null;
  converted_currency: string | null;
  request_id: string;
  created_at: number; // Unix timestamp in seconds
  subscription_id: string | null;
  status: 'neutral' | 'positive' | 'negative' | 'pending';
  invoice?: string | null; // Invoice for payment activities (optional)
}

export interface SubscriptionRecord {
  id: string;
  request_id: string;
  service_name: string;
  service_key: string;
  amount: number;
  currency: string;
  converted_amount: number | null;
  converted_currency: string | null;
  recurrence_calendar: string;
  recurrence_max_payments: number | null;
  recurrence_until: number | null; // Unix timestamp in seconds
  recurrence_first_payment_due: number; // Unix timestamp in seconds
  status: 'active' | 'cancelled' | 'expired';
  last_payment_date: number | null; // Unix timestamp in seconds
  next_payment_date: number | null; // Unix timestamp in seconds
  created_at: number; // Unix timestamp in seconds
}

export interface NostrRelay {
  ws_uri: string;
  created_at: number;
}

export interface NameCacheRecord {
  service_pubkey: string;
  service_name: string;
  expires_at: number; // Unix timestamp in seconds
  created_at: number; // Unix timestamp in seconds
}

export interface Nip05Contact {
  id: number;
  npub: string;
  created_at: number; // Unix timestamp in seconds
}

// Application layer types (with Date objects)
export interface ActivityWithDates extends Omit<ActivityRecord, 'date' | 'created_at'> {
  date: Date;
  created_at: Date;
}

export interface StoredPendingRequest {
  id: string;
  request_id: string;
  approved: boolean;
  created_at: Date;
}

export interface StoredPendingRequestWithDates extends Omit<StoredPendingRequest, 'created_at'> {
  created_at: Date;
}

export interface SubscriptionWithDates
  extends Omit<
    SubscriptionRecord,
    | 'recurrence_until'
    | 'recurrence_first_payment_due'
    | 'last_payment_date'
    | 'next_payment_date'
    | 'created_at'
  > {
  recurrence_until: Date | null;
  recurrence_first_payment_due: Date;
  last_payment_date: Date | null;
  next_payment_date: Date | null;
  created_at: Date;
}

export interface NostrRelayWithDates extends Omit<NostrRelay, 'created_at'> {
  created_at: Date;
}

export interface AllowedBunkerClient {
  client_pubkey: string;
  client_name: string | null;
  requested_permissions: string;
  granted_permissions: string;
  last_seen: number; // Unix timestamp in seconds
  created_at: number; // Unix timestamp in seconds
  revoked: boolean;
}

<<<<<<< HEAD
export interface AllowedBunkerClientWithDates
  extends Omit<AllowedBunkerClient, 'last_seen' | 'created_at'> {
=======
export interface AllowedBunkerClientWithDates extends Omit<AllowedBunkerClient, 'last_seen' | 'created_at'> {
>>>>>>> 151ab260
  last_seen: Date;
  created_at: Date;
}

export class DatabaseService {
  constructor(private db: SQLiteDatabase) { }

  /**
   * Force database reinitialization after reset
   * Runs the full migration process to recreate all tables
   */
  async resetAndReinitializeDatabase(): Promise<void> {
    try {
      const resetSQL = generateResetSQL();

      // Set user_version to 0 to force migration
      await this.db.execAsync(resetSQL);
      await migrateDbIfNeeded(this.db);
    } catch (error) {
      console.error('❌ Failed to reinitialize database:', error);
      throw error;
    }
  }

  // Activity methods
  async addActivity(activity: Omit<ActivityWithDates, 'id' | 'created_at'>): Promise<string> {
    try {
      if (!this.db) {
        throw new Error('Database connection not available');
      }

      const id = uuid.v4();
      const now = toUnixSeconds(Date.now());

      try {
        const result = await this.db.runAsync(
          `INSERT OR IGNORE INTO activities (
            id, type, service_name, service_key, detail, date, amount, currency, converted_amount, converted_currency, request_id, created_at, subscription_id, status, invoice
          ) VALUES (?, ?, ?, ?, ?, ?, ?, ?, ?, ?, ?, ?, ?, ?, ?)`,
          [
            id,
            activity.type,
            activity.service_name,
            activity.service_key,
            activity.detail,
            toUnixSeconds(activity.date),
            activity.amount,
            activity.currency,
            activity.converted_amount,
            activity.converted_currency,
            activity.request_id,
            now,
            activity.subscription_id,
            activity.status || 'neutral',
            activity.invoice || null,
          ]
        );
        if (result.changes && result.changes > 0) {
          return id;
        }
        // If insert was ignored (likely due to unique request_id), update existing row instead
        const existing = await this.db.getFirstAsync<{ id: string }>(
          'SELECT id FROM activities WHERE request_id = ? LIMIT 1',
          [activity.request_id]
        );
        if (existing?.id) {
          // Update the existing activity with new data
          await this.db.runAsync(
            `UPDATE activities SET
              type = ?, service_name = ?, service_key = ?, detail = ?, date = ?,
              amount = ?, currency = ?, converted_amount = ?, converted_currency = ?,
              subscription_id = ?, status = ?, invoice = ?
            WHERE request_id = ?`,
            [
              activity.type,
              activity.service_name,
              activity.service_key,
              activity.detail,
              toUnixSeconds(activity.date),
              activity.amount,
              activity.currency,
              activity.converted_amount,
              activity.converted_currency,
              activity.subscription_id,
              activity.status || 'neutral',
              activity.invoice || null,
              activity.request_id,
            ]
          );
          return existing.id;
        }
        // Fallback: return generated id (shouldn't happen if IGNORE occurred and existing found)
        return id;
      } catch (dbError) {
        console.error('Database operation failed when adding activity:', dbError);
        throw dbError;
      }
    } catch (error) {
      console.error('Failed to add activity:', error);
      throw error;
    }
  }

  /**
   * Check if an activity already exists for the given request_id
   */
  async hasActivityWithRequestId(requestId: string): Promise<boolean> {
    try {
      const existing = await this.db.getFirstAsync<{ id: string }>(
        'SELECT id FROM activities WHERE request_id = ? LIMIT 1',
        [requestId]
      );
      return !!existing?.id;
    } catch (error) {
      console.error('Database error checking activity by request_id:', error);
      return false;
    }
  }

  async getActivity(id: string): Promise<ActivityWithDates | null> {
    const record = await this.db.getFirstAsync<ActivityRecord>(
      'SELECT * FROM activities WHERE id = ?',
      [id]
    );

    if (!record) return null;

    return {
      ...record,
      date: fromUnixSeconds(record.date),
      created_at: fromUnixSeconds(record.created_at),
    };
  }

  async updateActivityStatus(
    id: string,
    status: 'neutral' | 'positive' | 'negative' | 'pending',
    statusDetail: string
  ): Promise<void> {
    try {
      await this.db.runAsync('UPDATE activities SET status = ?, detail = ? WHERE id = ?', [
        status,
        statusDetail,
        id,
      ]);
    } catch (error) {
      console.error('Error updating activity status:', error);
      throw error;
    }
  }

  async getActivities(
    options: {
      types?: ActivityType[];
      includeSubscriptions?: boolean;
      excludeSubscriptions?: boolean;
      serviceKey?: string;
      limit?: number;
      offset?: number;
      fromDate?: Date | number;
      toDate?: Date | number;
    } = {}
  ): Promise<ActivityWithDates[]> {
    const conditions: string[] = [];
    const params: (string | number | null)[] = [];
    const orConditions: string[] = [];

    // Handle subscription filtering with OR logic when both include and exclude are needed
<<<<<<< HEAD
    if (
      options.includeSubscriptions &&
      options.excludeSubscriptions &&
      options.types &&
      options.types.includes('pay' as ActivityType)
    ) {
=======
    if (options.includeSubscriptions && options.excludeSubscriptions && options.types && options.types.includes('pay' as ActivityType)) {
>>>>>>> 151ab260
      // Special case: both payments (exclude subscriptions) and subscriptions are selected
      // We need to combine: other types OR one-time payments OR all subscriptions
      // Example: subscriptions + payments + logins → (type IN ('auth')) OR (type = 'pay' AND subscription_id IS NULL) OR (subscription_id IS NOT NULL)
      const otherTypes = options.types.filter(t => t !== 'pay');
      const orParts: string[] = [];
<<<<<<< HEAD

=======
      
>>>>>>> 151ab260
      // Add other types (logins, tickets) - show all of them regardless of subscription status
      if (otherTypes.length > 0) {
        const placeholders = otherTypes.map(() => '?').join(', ');
        orParts.push(`type IN (${placeholders})`);
        params.push(...otherTypes);
      }
<<<<<<< HEAD

      // Add one-time payments
      orParts.push(`(type = ? AND subscription_id IS NULL)`);
      params.push('pay');

      // Add all subscriptions (any type)
      orParts.push(`(subscription_id IS NOT NULL)`);

=======
      
      // Add one-time payments
      orParts.push(`(type = ? AND subscription_id IS NULL)`);
      params.push('pay');
      
      // Add all subscriptions (any type)
      orParts.push(`(subscription_id IS NOT NULL)`);
      
>>>>>>> 151ab260
      // Combine all OR parts into a single OR condition
      orConditions.push(`(${orParts.join(' OR ')})`);
    } else if (options.includeSubscriptions && options.types && options.types.length > 0) {
      // Special case: subscriptions + other filters (logins, tickets, but not payments)
      // Show: activities matching the types OR all subscription activities
      // Example: subscriptions + logins → (type IN ('auth')) OR (subscription_id IS NOT NULL)
      const placeholders = options.types.map(() => '?').join(', ');
      orConditions.push(`type IN (${placeholders}) OR (subscription_id IS NOT NULL)`);
      params.push(...options.types);
    } else {
      // Normal filtering logic
      // Handle multiple types
      if (options.types && options.types.length > 0) {
        const placeholders = options.types.map(() => '?').join(', ');
        conditions.push(`type IN (${placeholders})`);
        params.push(...options.types);
      }

      // Handle subscription filtering
      if (options.includeSubscriptions) {
        // When subscriptions is selected without other type filters:
        // Shows all subscription activities (any type)
        // Example: subscriptions only → subscription_id IS NOT NULL
        conditions.push('subscription_id IS NOT NULL');
      } else if (options.excludeSubscriptions) {
        // Exclude subscription activities (show only one-time payments, logins, etc.)
        conditions.push('subscription_id IS NULL');
      }
    }

    if (options.serviceKey) {
      conditions.push('service_key = ?');
      params.push(options.serviceKey);
    }
    if (options.fromDate) {
      conditions.push('date >= ?');
      params.push(toUnixSeconds(options.fromDate));
    }
    if (options.toDate) {
      conditions.push('date <= ?');
      params.push(toUnixSeconds(options.toDate));
    }

    // Build WHERE clause with OR conditions if needed
    let whereClause = '';
    if (conditions.length > 0 || orConditions.length > 0) {
      const allConditions = [...conditions];
      if (orConditions.length > 0) {
        if (conditions.length > 0) {
          allConditions.push(`(${orConditions.join(' OR ')})`);
        } else {
          allConditions.push(...orConditions);
        }
      }
      whereClause = `WHERE ${allConditions.join(' AND ')}`;
    }

    const limitClause = options.limit ? `LIMIT ${options.limit}` : '';
    const offsetClause = options.offset ? `OFFSET ${options.offset}` : '';

    const records = await this.db.getAllAsync<ActivityRecord>(
      `SELECT * FROM activities ${whereClause} ORDER BY date DESC ${limitClause} ${offsetClause}`,
      params
    );

    return records.map(record => ({
      ...record,
      date: fromUnixSeconds(record.date),
      created_at: fromUnixSeconds(record.created_at),
    }));
  }

  // Optimized method to get only the 5 most recent activities
  async getRecentActivities(limit = 5): Promise<ActivityWithDates[]> {
    const records = await this.db.getAllAsync<ActivityRecord>(
      `SELECT * FROM activities ORDER BY date DESC LIMIT ?`,
      [limit]
    );

    return records.map(record => ({
      ...record,
      date: fromUnixSeconds(record.date),
      created_at: fromUnixSeconds(record.created_at),
    }));
  }

  // Subscription methods
  async addSubscription(
    subscription: Omit<SubscriptionWithDates, 'id' | 'created_at'>
  ): Promise<string> {
    const id = uuid.v4();
    const now = toUnixSeconds(Date.now());

    await this.db.runAsync(
      `INSERT INTO subscriptions (
        id, request_id, service_name, service_key, amount, currency, converted_amount, converted_currency,
        recurrence_calendar, recurrence_max_payments, recurrence_until,
        recurrence_first_payment_due, status, last_payment_date,
        next_payment_date, created_at
      ) VALUES (?, ?, ?, ?, ?, ?, ?, ?, ?, ?, ?, ?, ?, ?, ?, ?)`,
      [
        id,
        subscription.request_id,
        subscription.service_name,
        subscription.service_key,
        subscription.amount,
        subscription.currency,
        subscription.converted_amount,
        subscription.converted_currency,
        subscription.recurrence_calendar,
        subscription.recurrence_max_payments,
        subscription.recurrence_until ? toUnixSeconds(subscription.recurrence_until) : null,
        toUnixSeconds(subscription.recurrence_first_payment_due),
        subscription.status,
        subscription.last_payment_date ? toUnixSeconds(subscription.last_payment_date) : null,
        subscription.next_payment_date ? toUnixSeconds(subscription.next_payment_date) : null,
        now,
      ]
    );

    return id;
  }

  async getSubscription(id: string): Promise<SubscriptionWithDates | null> {
    const record = await this.db.getFirstAsync<SubscriptionRecord>(
      'SELECT * FROM subscriptions WHERE id = ?',
      [id]
    );

    if (!record) return null;

    return {
      ...record,
      recurrence_until: record.recurrence_until ? fromUnixSeconds(record.recurrence_until) : null,
      recurrence_first_payment_due: fromUnixSeconds(record.recurrence_first_payment_due),
      last_payment_date: record.last_payment_date
        ? fromUnixSeconds(record.last_payment_date)
        : null,
      next_payment_date: record.next_payment_date
        ? fromUnixSeconds(record.next_payment_date)
        : null,
      created_at: fromUnixSeconds(record.created_at),
    };
  }

  async getSubscriptions(
    options: {
      serviceKey?: string;
      status?: SubscriptionRecord['status'];
      activeOnly?: boolean;
      limit?: number;
      offset?: number;
    } = {}
  ): Promise<SubscriptionWithDates[]> {
    const conditions: string[] = [];
    const params: (string | number | null)[] = [];

    if (options.serviceKey) {
      conditions.push('service_key = ?');
      params.push(options.serviceKey);
    }
    if (options.status) {
      conditions.push('status = ?');
      params.push(options.status);
    } else if (options.activeOnly) {
      conditions.push('status = ?');
      params.push('active');
    }

    const whereClause = conditions.length > 0 ? `WHERE ${conditions.join(' AND ')}` : '';
    const limitClause = options.limit ? `LIMIT ${options.limit}` : '';
    const offsetClause = options.offset ? `OFFSET ${options.offset}` : '';

    const records = await this.db.getAllAsync<SubscriptionRecord>(
      `SELECT * FROM subscriptions ${whereClause} ORDER BY next_payment_date ASC ${limitClause} ${offsetClause}`,
      params
    );

    return records.map(record => ({
      ...record,
      recurrence_until: record.recurrence_until ? fromUnixSeconds(record.recurrence_until) : null,
      recurrence_first_payment_due: fromUnixSeconds(record.recurrence_first_payment_due),
      last_payment_date: record.last_payment_date
        ? fromUnixSeconds(record.last_payment_date)
        : null,
      next_payment_date: record.next_payment_date
        ? fromUnixSeconds(record.next_payment_date)
        : null,
      created_at: fromUnixSeconds(record.created_at),
    }));
  }

  async updateSubscriptionStatus(
    id: string,
    status: SubscriptionRecord['status'],
    nextPaymentDate?: Date | number | null
  ): Promise<void> {
    const updates: string[] = ['status = ?'];
    const params: (string | number | null)[] = [status];

    if (nextPaymentDate !== undefined) {
      updates.push('next_payment_date = ?');
      params.push(nextPaymentDate ? toUnixSeconds(nextPaymentDate) : null);
    }

    params.push(id);

    await this.db.runAsync(`UPDATE subscriptions SET ${updates.join(', ')} WHERE id = ?`, params);
  }

  async updateSubscriptionLastPayment(id: string, lastPaymentDate: Date | number): Promise<void> {
    await this.db.runAsync(
      `UPDATE subscriptions
       SET last_payment_date = ?
       WHERE id = ?`,
      [toUnixSeconds(lastPaymentDate), id]
    );
  }

  // Helper method to get upcoming payments
  async getUpcomingPayments(limit = 5): Promise<UpcomingPayment[]> {
    const now = toUnixSeconds(Date.now());
    const subscriptions = await this.db.getAllAsync<SubscriptionRecord>(
      `SELECT * FROM subscriptions
       WHERE status = 'active'
       AND next_payment_date > ?
       ORDER BY next_payment_date ASC
       LIMIT ?`,
      [now, limit]
    );

    return subscriptions.map(sub => ({
      id: sub.id,
      serviceName: sub.service_name,
      amount: sub.amount,
      currency: sub.currency as Currency,
      convertedAmount: sub.converted_amount,
      convertedCurrency: sub.converted_currency,
      dueDate: fromUnixSeconds(sub.next_payment_date ?? 0),
    }));
  }

  // Get payment activities for a specific subscription
  async getSubscriptionPayments(subscriptionId: string): Promise<ActivityWithDates[]> {
    const records = await this.db.getAllAsync<ActivityRecord>(
      `SELECT * FROM activities
       WHERE subscription_id = ?
       AND type = 'pay'
       ORDER BY date DESC`,
      [subscriptionId]
    );

    return records.map(record => ({
      ...record,
      date: fromUnixSeconds(record.date),
      created_at: fromUnixSeconds(record.created_at),
    }));
  }

  async updateRelays(relays: string[]): Promise<number> {
    this.db.withTransactionAsync(async () => {
      const placeholders = relays.map(() => '?').join(', ');
      await this.db.runAsync(
        `DELETE FROM nostr_relays
           WHERE ws_uri NOT IN (?)`,
        [placeholders]
      );
      for (const relay of relays) {
        await this.db.runAsync(
          `INSERT OR IGNORE INTO nostr_relays (
              ws_uri, created_at
            ) VALUES (?, ?)`,
          [relay, toUnixSeconds(Date.now())]
        );
      }
    });
    return 0;
  }

  /**
   * Get relays
   * @returns Promise that resolves with an object containing the ws uri and it's creation date
   */
  async getRelays(): Promise<NostrRelayWithDates[]> {
    const records = await this.db.getAllAsync<NostrRelay>(`SELECT * FROM nostr_relays`);

    return records.map(record => ({
      ...record,
      created_at: fromUnixSeconds(record.created_at),
    }));
  }

  // Name cache methods

  /**
   * Get a cached service name if it exists and hasn't expired (within 1 hour)
   * @param pubkey The public key to look up
   * @returns The cached service name or null if not found/expired
   */
  async getCachedServiceName(pubkey: string): Promise<string | null> {
    const now = toUnixSeconds(Date.now());

    const record = await this.db.getFirstAsync<NameCacheRecord>(
      'SELECT * FROM name_cache WHERE service_pubkey = ? AND expires_at > ?',
      [pubkey, now]
    );

    return record?.service_name || null;
  }

  /**
   * Store a service name in the cache with 1-hour expiration
   * @param pubkey The public key
   * @param serviceName The resolved service name
   */
  async setCachedServiceName(pubkey: string, serviceName: string): Promise<void> {
    const now = toUnixSeconds(Date.now());
    const expiresAt = now + 60 * 60; // 1 hour from now

    await this.db.runAsync(
      `INSERT OR REPLACE INTO name_cache (
        service_pubkey, service_name, expires_at, created_at
      ) VALUES (?, ?, ?, ?)`,
      [pubkey, serviceName, expiresAt, now]
    );
  }

  /**
   * Check if a cached entry exists (regardless of expiration)
   * @param pubkey The public key to check
   * @returns True if an entry exists, false otherwise
   */
  async hasCachedServiceName(pubkey: string): Promise<boolean> {
    const record = await this.db.getFirstAsync<{ count: number }>(
      'SELECT COUNT(*) as count FROM name_cache WHERE service_pubkey = ?',
      [pubkey]
    );

    return (record?.count || 0) > 0;
  }

  /**
   * Clean up expired cache entries (optional maintenance method)
   */
  async cleanExpiredNameCache(): Promise<number> {
    const now = toUnixSeconds(Date.now());

    const result = await this.db.runAsync('DELETE FROM name_cache WHERE expires_at <= ?', [now]);

    return result.changes;
  }

  // Subscription methods
  async storePendingRequest(eventId: string, approved: boolean): Promise<string> {
    const id = uuid.v4();
    const now = toUnixSeconds(Date.now());

    try {
      await this.db.runAsync(
        `INSERT OR IGNORE INTO stored_pending_requests (
        id, event_id, approved, created_at
      ) VALUES (?, ?, ?, ?)`,
        [id, eventId, approved ? '1' : '0', now]
      );
<<<<<<< HEAD
    } catch {
      /* empty */
    }
=======
    } catch (e) { }
>>>>>>> 151ab260

    return id;
  }

  // Subscription methods
  async isPendingRequestStored(eventId: string): Promise<boolean> {
    const records = await this.db.getFirstAsync<StoredPendingRequest>(
      `SELECT * FROM stored_pending_requests
        WHERE event_id = ?`,
      [eventId]
    );
    return records ? true : false;
  }

  // Check if a pending request was approved (completed)
  async isPendingRequestApproved(eventId: string): Promise<boolean> {
    const record = await this.db.getFirstAsync<{ approved: number }>(
      `SELECT approved FROM stored_pending_requests
        WHERE event_id = ?`,
      [eventId]
    );
    return record ? record.approved === 1 : false;
  }

  // Proof methods
  async getCashuProofs(
    mintUrl: string | undefined,
    unit: string | undefined,
    state: string | undefined,
    spendingCondition: string | undefined
  ): Promise<Array<string>> {
    try {
      let query = 'SELECT * FROM cashu_proofs WHERE 1=1';
      const params: any[] = [];

      if (mintUrl) {
        query += ' AND mint_url = ?';
        params.push(mintUrl);
      }
      if (unit) {
        query += ' AND unit = ?';
        params.push(unit);
      }
      if (state) {
        const states = JSON.parse(state);
        query += ' AND state IN (' + states.map(() => '?').join(',') + ')';
        params.push(...states);
      }
      if (spendingCondition) {
        query += ' AND spending_condition = ?';
        params.push(spendingCondition);
      }

      const proofs = await this.db.getAllAsync(query, params);

      return proofs.map((proof: any) =>
        JSON.stringify({
          proof: {
            amount: proof.amount,
            id: proof.keyset_id,
            secret: proof.secret,
            C: proof.c,
            dleq: proof.dleq_e ? { e: proof.dleq_e, s: proof.dleq_s, r: proof.dleq_r } : undefined,
          },
          y: proof.y,
          mint_url: proof.mint_url,
          state: proof.state,
          spending_condition: proof.spending_condition,
          unit: proof.unit,
        })
      );
    } catch (error) {
      console.error('[DatabaseService] Error getting proofs:', error);
      return [];
    }
  }

  async updateCashuProofs(added: Array<string>, removedYs: Array<string>): Promise<void> {
    try {
      // Remove proofs
      for (const y of removedYs) {
        await this.db.runAsync('DELETE FROM cashu_proofs WHERE y = ?', [y]);
      }

      // Add proofs (assuming added contains serialized proof data)
      for (const proofData of added) {
        const proof = JSON.parse(proofData);
        const dleq = proof.proof.dleq;
        await this.db.runAsync(
          `INSERT OR REPLACE INTO cashu_proofs 
           (y, mint_url, state, spending_condition, unit, amount, keyset_id, secret, c, witness, dleq_e, dleq_s, dleq_r) 
           VALUES (?, ?, ?, ?, ?, ?, ?, ?, ?, ?, ?, ?, ?)`,
          [
            proof.y,
            proof.mint_url,
            proof.state,
            proof.spending_condition,
            proof.unit,
            proof.proof.amount,
            proof.proof.id,
            proof.proof.secret,
            proof.proof.C,
            proof.proof.witness || null,
            dleq?.e || null,
            dleq?.s || null,
            dleq?.r || null,
          ]
        );
      }
    } catch (error) {
      console.error('[DatabaseService] Error updating proofs:', error);
      throw error;
    }
  }

  async updateCashuProofsState(ys: Array<string>, state: string): Promise<void> {
    try {
      for (const y of ys) {
        await this.db.runAsync('UPDATE cashu_proofs SET state = ? WHERE y = ?', [
          state.replace(/"/g, ''),
          y,
        ]);
      }
    } catch (error) {
      console.error('[DatabaseService] Error updating proof states:', error);
      throw error;
    }
  }

  // Transaction methods
  async addCashuTransaction(transaction: string): Promise<void> {
    try {
      const txData = JSON.parse(transaction);
      const metadata = JSON.stringify(txData.metadata);
      const ys = JSON.stringify(txData.ys);
      await this.db.runAsync(
        'INSERT OR REPLACE INTO cashu_transactions (id, mint_url, direction, amount, fee, unit, ys, timestamp, memo, metadata) VALUES (?, ?, ?, ?, ?, ?, ?, ?, ?, ?)',
        [
          txData.id,
          txData.mint_url,
          txData.direction,
          txData.amount,
          txData.fee,
          txData.unit,
          ys,
          txData.timestamp,
          txData.memo,
          metadata,
        ]
      );
    } catch (error) {
      console.error('[DatabaseService] Error adding transaction:', error);
      throw error;
    }
  }

  async getCashuTransaction(transactionId: string): Promise<string | undefined> {
    try {
      const tx = await this.db.getFirstAsync<{
        id: string;
        mint_url: string;
        direction: string;
        amount: number;
        fee: number;
        unit: string;
        ys: string;
        timestamp: number;
        memo: string | null;
        metadata: string | null;
      }>('SELECT * FROM cashu_transactions WHERE id = ?', [transactionId]);

      return tx
        ? JSON.stringify({
          ...tx,
          ys: JSON.parse(tx.ys),
          metadata: tx.metadata ? JSON.parse(tx.metadata) : null,
        })
        : undefined;
    } catch (error) {
      console.error('[DatabaseService] Error getting transaction:', error);
      return undefined;
    }
  }

  async listCashuTransactions(
    mintUrl?: string,
    direction?: string,
    unit?: string
  ): Promise<Array<string>> {
    try {
      const conditions: string[] = [];
      const params: (string | number)[] = [];

      if (mintUrl) {
        conditions.push('mint_url = ?');
        params.push(mintUrl);
      }

      if (direction) {
        conditions.push('direction = ?');
        params.push(direction);
      }

      if (unit) {
        conditions.push('unit = ?');
        params.push(unit);
      }

      const whereClause = conditions.length > 0 ? `WHERE ${conditions.join(' AND ')}` : '';
      const query = `SELECT * FROM cashu_transactions ${whereClause} ORDER BY timestamp DESC`;

      const transactions = await this.db.getAllAsync<{
        id: string;
        mint_url: string;
        direction: string;
        amount: number;
        fee: number;
        unit: string;
        ys: string;
        timestamp: number;
        memo: string | null;
        metadata: string | null;
      }>(query, params);

      return transactions.map(tx =>
        JSON.stringify({
          ...tx,
          ys: JSON.parse(tx.ys),
          metadata: tx.metadata ? JSON.parse(tx.metadata) : null,
        })
      );
    } catch (error) {
      console.error('[DatabaseService] Error listing transactions:', error);
      return [];
    }
  }

  async removeCashuTransaction(transactionId: string): Promise<void> {
    try {
      await this.db.runAsync('DELETE FROM cashu_transactions WHERE id = ?', [transactionId]);
    } catch (error) {
      console.error('[DatabaseService] Error removing transaction:', error);
      throw error;
    }
  }

  // Keyset methods
  async getCashuKeysetById(keysetId: string): Promise<string | undefined> {
    try {
      const keyset = await this.db.getFirstAsync<{ keyset: string }>(
        'SELECT keyset FROM cashu_mint_keysets WHERE keyset_id = ?',
        [keysetId]
      );
      return keyset ? keyset.keyset : undefined;
    } catch (error) {
      console.error('[DatabaseService] Error getting keyset by ID:', error);
      return undefined;
    }
  }

  async addCashuKeys(keyset: string): Promise<void> {
    try {
      const keysData = JSON.parse(keyset);
      await this.db.runAsync('INSERT OR REPLACE INTO cashu_keys (id, keys) VALUES (?, ?)', [
        keysData.id,
        JSON.stringify(keysData.keys),
      ]);
    } catch (error) {
      console.error('[DatabaseService] Error adding keys:', error);
      throw error;
    }
  }

  async getCashuKeys(id: string): Promise<string | undefined> {
    try {
      const keys = await this.db.getFirstAsync<{ keys: string }>(
        'SELECT keys FROM cashu_keys WHERE id = ?',
        [id]
      );
      return keys ? keys.keys : undefined;
    } catch (error) {
      console.error('[DatabaseService] Error getting keys:', error);
      return undefined;
    }
  }

  async removeCashuKeys(id: string): Promise<void> {
    try {
      await this.db.runAsync('DELETE FROM cashu_keys WHERE id = ?', [id]);
    } catch (error) {
      console.error('[DatabaseService] Error removing keys:', error);
      throw error;
    }
  }

  // Counter methods
  async incrementCashuKeysetCounter(keysetId: string, count: number): Promise<void> {
    try {
      await this.db.runAsync(
        'INSERT OR REPLACE INTO cashu_keyset_counters (keyset_id, counter) VALUES (?, COALESCE((SELECT counter FROM cashu_keyset_counters WHERE keyset_id = ?), 0) + ?)',
        [keysetId, keysetId, count]
      );
    } catch (error) {
      console.error('[DatabaseService] Error incrementing keyset counter:', error);
      throw error;
    }
  }

  async getCashuKeysetCounter(keysetId: string): Promise<number | undefined> {
    try {
      const result = await this.db.getFirstAsync<{ counter: number }>(
        'SELECT counter FROM cashu_keyset_counters WHERE keyset_id = ?',
        [keysetId]
      );
      return result?.counter;
    } catch (error) {
      console.error('[DatabaseService] Error getting keyset counter:', error);
      return undefined;
    }
  }

  // Mint methods
  async addCashuMint(mintUrl: string, mintInfo: string | undefined): Promise<void> {
    try {
      await this.db.runAsync(
        'INSERT OR REPLACE INTO cashu_mints (mint_url, mint_info) VALUES (?, ?)',
        [mintUrl, mintInfo || null]
      );
    } catch (error) {
      console.error('[DatabaseService] Error adding mint:', error);
      throw error;
    }
  }

  async removeCashuMint(mintUrl: string): Promise<void> {
    try {
      await this.db.runAsync('DELETE FROM cashu_mints WHERE mint_url = ?', [mintUrl]);
    } catch (error) {
      console.error('[DatabaseService] Error removing mint:', error);
      throw error;
    }
  }

  async getCashuMint(mintUrl: string): Promise<string | undefined> {
    try {
      const mint = await this.db.getFirstAsync<{ mint_info: string }>(
        'SELECT mint_info FROM cashu_mints WHERE mint_url = ?',
        [mintUrl]
      );
      return mint?.mint_info;
    } catch (error) {
      console.error('[DatabaseService] Error getting mint:', error);
      return undefined;
    }
  }

  async getCashuMints(): Promise<Array<string>> {
    try {
      const mints = await this.db.getAllAsync<{ mint_url: string }>(
        'SELECT mint_url FROM cashu_mints'
      );
      return mints.map(mint => mint.mint_url);
    } catch (error) {
      console.error('[DatabaseService] Error getting mints:', error);
      return [];
    }
  }

  async updateCashuMintUrl(oldMintUrl: string, newMintUrl: string): Promise<void> {
    try {
      await this.db.runAsync('UPDATE cashu_mints SET mint_url = ? WHERE mint_url = ?', [
        newMintUrl,
        oldMintUrl,
      ]);
    } catch (error) {
      console.error('[DatabaseService] Error updating mint URL:', error);
      throw error;
    }
  }

  async addCashuMintKeysets(mintUrl: string, keysets: Array<string>): Promise<void> {
    try {
      for (const keyset of keysets) {
        const parsed = JSON.parse(keyset);
        await this.db.runAsync(
          'INSERT OR REPLACE INTO cashu_mint_keysets (mint_url, keyset_id, keyset) VALUES (?, ?, ?)',
          [mintUrl, parsed.id, keyset]
        );
      }
    } catch (error) {
      console.error('[DatabaseService] Error adding mint keysets:', error);
      throw error;
    }
  }

  async getCashuMintKeysets(mintUrl: string): Promise<Array<string> | undefined> {
    try {
      const keysets = await this.db.getAllAsync<{ keyset: string }>(
        'SELECT keyset FROM cashu_mint_keysets WHERE mint_url = ?',
        [mintUrl]
      );
      return keysets.length > 0 ? keysets.map(ks => ks.keyset) : undefined;
    } catch (error) {
      console.error('[DatabaseService] Error getting mint keysets:', error);
      return undefined;
    }
  }

  async getMintUnitPairs(): Promise<[string, string][]> {
    try {
      const query = 'SELECT DISTINCT mint_url, unit FROM cashu_proofs';
      const rows = await this.db.getAllAsync<{ mint_url: string; unit: string }>(query);
      const result: [string, string][] = rows.map(row => [row.mint_url, row.unit]);
      return result;
    } catch (error) {
      console.error('Database: Error getting mint-unit pairs:', error);
      return [];
    }
  }

  // Cashu token deduplication methods
  /**
   * Atomically marks the token as processed. Returns true if it was already processed, false if this is the first time.
   */
  async markCashuTokenAsProcessed(
    tokenHash: string,
    mintUrl: string,
    unit: string,
    amount: number
  ): Promise<boolean> {
    try {
      const now = toUnixSeconds(Date.now());
      const result = await this.db.runAsync(
        `INSERT OR IGNORE INTO processed_cashu_tokens (
          token_hash, mint_url, unit, amount, processed_at
        ) VALUES (?, ?, ?, ?, ?)`,
        [tokenHash, mintUrl, unit, amount, now]
      );
      // result.changes === 0 means it was already present
      return result.changes === 0;
    } catch (error) {
      console.error('Error marking Cashu token as processed:', error);
      // Don't throw - this is not critical for the app to function
      return false;
    }
  }

  /**
   * Marks a notification event as processed. Returns true if the event was already recorded.
   */
  async markNotificationEventProcessed(eventId: string): Promise<boolean> {
    try {
      const now = toUnixSeconds(Date.now());
      const result = await this.db.runAsync(
        `INSERT OR IGNORE INTO processed_notification_events (
          event_id, processed_at
        ) VALUES (?, ?)`,
        [eventId, now]
      );
      return result.changes === 0;
    } catch (error) {
      console.error('Error recording processed notification event:', error);
      return false;
    }
  }

  /**
   * Marks a subscription as processing. Returns the number of rows removed.
   */
  async markSubscriptionAsProcessing(subscriptionId: string): Promise<number> {
    const now = toUnixSeconds(Date.now());
    try {
      const result = await this.db.runAsync(
        `INSERT OR IGNORE INTO processing_subscriptions (
          subscription_id, processed_at
        ) VALUES (?, ?)`,
        [subscriptionId, now]
      );
      return result.changes;
    } catch (error) {
      console.error('Error marking subscription as processing:', error);
      return 0;
    }
  }

  /**
   * Deletes the subscription from the list of processing. Returns the number of rows removed.
   */
  async deleteProcessingSubscription(subscriptionId: string): Promise<number> {
    try {
      const result = await this.db.runAsync(
        `DELETE FROM processing_subscriptions WHERE subscription_id = ?`,
        [subscriptionId]
      );
      return result.changes;
    } catch (error) {
      console.error('Error deleting processing subscription:', error);
      return 0;
    }
  }

  /**
   * Deletes all processing subscriptions older than 1 minute. Returns the number of rows removed.
   */
  async deleteStaleProcessingSubscriptions(): Promise<number> {
    try {
      const tenMinutesAgo = toUnixSeconds(Date.now()) - 60;
      const result = await this.db.runAsync(
        `DELETE FROM processing_subscriptions WHERE processed_at <= ?`,
        [tenMinutesAgo]
      );
      return result.changes ?? 0;
    } catch (error) {
      console.error('Error deleting stale processing subscriptions:', error);
      return 0;
    }
  }

  // Payment status log methods
  async addPaymentStatusEntry(
    invoice: string,
    actionType: 'payment_started' | 'payment_completed' | 'payment_failed'
  ): Promise<number> {
    try {
      const now = toUnixSeconds(Date.now());
      const result = await this.db.runAsync(
        `INSERT INTO payment_status (
          invoice, action_type, created_at
        ) VALUES (?, ?, ?)`,
        [invoice, actionType, now]
      );
      return result.lastInsertRowId;
    } catch (error) {
      console.error('Error adding payment status entry:', error);
      throw error;
    }
  }

  async getPaymentStatusEntries(invoice: string): Promise<
    Array<{
      id: number;
      invoice: string;
      action_type: 'payment_started' | 'payment_completed' | 'payment_failed';
      created_at: Date;
    }>
  > {
    try {
      const records = await this.db.getAllAsync<{
        id: number;
        invoice: string;
        action_type: string;
        created_at: number;
      }>(`SELECT * FROM payment_status WHERE invoice = ? ORDER BY created_at ASC`, [invoice]);

      return records.map(record => ({
        ...record,
        action_type: record.action_type as
          | 'payment_started'
          | 'payment_completed'
          | 'payment_failed',
        created_at: fromUnixSeconds(record.created_at),
      }));
    } catch (error) {
      console.error('Error getting payment status entries:', error);
      return [];
    }
  }

  async getPendingPayments(): Promise<
    Array<{
      id: string;
      invoice: string | null;
      action_type: 'payment_started' | 'payment_completed' | 'payment_failed';
      created_at: Date;
    }>
  > {
    try {
      const records = await this.db.getAllAsync<ActivityRecord>(
        `SELECT * FROM activities 
         WHERE type = 'pay' AND status = 'pending'
         ORDER BY created_at ASC`
      );

      return records.map(record => ({
        id: record.id,
        invoice: record.invoice ?? null,
        action_type: 'payment_started' as const, // All pending payments are started
        created_at: fromUnixSeconds(record.created_at),
      }));
    } catch (error) {
      console.error('Error getting pending payments:', error);
      return [];
    }
  }

<<<<<<< HEAD
  async getNip05Contacts(): Promise<Array<Nip05Contact>> {
    try {
      const contacts = await this.db.getAllAsync<Nip05Contact>(`SELECT * FROM nip05_contacts`);

      return contacts;
    } catch (error) {
      console.error('Error getting nip05 contacts:', error);
      return [];
    }
  }

  async getRecentNip05Contacts(limit: number = 5): Promise<Array<Nip05Contact>> {
    try {
      const contacts = await this.db.getAllAsync<Nip05Contact>(
        `SELECT * FROM nip05_contacts ORDER BY created_at DESC LIMIT ?`,
        [limit]
      );

      return contacts;
    } catch (error) {
      console.error('Error getting recent nip05 contacts:', error);
      return [];
    }
  }

  async saveNip05Contact(npub: string): Promise<Nip05Contact | null> {
    try {
      // Check if contact already exists
      const existingContact = await this.db.getFirstAsync<Nip05Contact>(
        `SELECT * FROM nip05_contacts WHERE npub = ?`,
        [npub]
      );

      if (existingContact) {
        return existingContact;
      }

      await this.db.runAsync(
        `INSERT INTO nip05_contacts(npub)
         VALUES(?)`,
        [npub]
      );

      const newContact = await this.db.getFirstAsync<Nip05Contact>(
        `SELECT *
         FROM nip05_contacts
         WHERE npub = ?
         ORDER BY created_at DESC
         LIMIT 1`,
        [npub]
      );

      return newContact;
    } catch (error) {
      console.error('Error saving nip05 contact', error);
      return null;
    }
  }

  async updateNip05Contact(npub: string, id: number): Promise<void> {
    try {
      await this.db.runAsync(
        `UPDATE nip05_contacts
         SET npub = ?
         WHERE id = ?`,
        [npub, id]
      );
    } catch (error) {
      console.error('Error updating nip05 contact', error);
    }
  }

=======
>>>>>>> 151ab260
  // get last unused created secret
  async getUnusedSecretOrNull(): Promise<string | null> {
    try {
      const secret_obj = await this.db.getFirstAsync<{ secret: string }>(
        'SELECT secret FROM bunker_secrets WHERE used = 0'
      );
      return secret_obj?.secret ?? null;
    } catch (error) {
      console.error('Database error while getting an unused secret:', error);
      throw error;
    }
  }
  // Add newly created bunker secret
<<<<<<< HEAD
  async addBunkerSecret(secret: string): Promise<number> {
=======
  async addBunkerSecret(
    secret: string,
  ): Promise<number> {
>>>>>>> 151ab260
    try {
      const result = await this.db.runAsync(
        `INSERT INTO bunker_secrets (
          secret
        ) VALUES (?)`,
        [secret]
      );
      return result.lastInsertRowId;
    } catch (error) {
      console.error('Error adding bunker secret entry:', error);
      throw error;
    }
  }

  async getBunkerSecretOrNull(secret: string): Promise<{ secret: string; used: boolean } | null> {
    try {
      const record = await this.db.getFirstAsync<{ secret: string; used: number }>(
        'SELECT secret, used FROM bunker_secrets WHERE secret = ?',
        [secret]
      );
      if (!record) return null;
      // Convert INTEGER (0 or 1) to boolean
      return {
        secret: record.secret,
        used: record.used === 1,
      };
    } catch (error) {
      console.error('Database error while getting secret record:', error);
      throw error;
    }
  }

  async markBunkerSecretAsUsed(secret: string): Promise<void> {
    try {
      await this.db.runAsync(
        `UPDATE bunker_secrets
        SET used = ?
        WHERE secret = ?`,
        [secret, 1]
      );
    } catch (error) {
      console.error('Database error while getting an unused secret:', error);
      throw error;
    }
  }

  // Add newly allowed nostr clients
  async addAllowedBunkerClient(
    pubkey: string,
    nip_05: string | null = null,
<<<<<<< HEAD
    requested_permissions: string | null
=======
    requested_permissions: string | null,
>>>>>>> 151ab260
  ): Promise<number> {
    try {
      const now = toUnixSeconds(Date.now());
      const result = await this.db.runAsync(
        `INSERT OR REPLACE INTO bunker_allowed_clients (
          client_pubkey,
          client_name,
          requested_permissions,
          granted_permissions,
          created_at,
          last_seen,
          revoked
        ) VALUES (?, ?, ?, ?, ?, ?, ?)`,
<<<<<<< HEAD
        [pubkey, nip_05, requested_permissions, requested_permissions, now, now, false]
=======
        [
          pubkey,
          nip_05,
          requested_permissions,
          requested_permissions,
          now,
          now,
          false,
        ]
>>>>>>> 151ab260
      );
      return result.lastInsertRowId;
    } catch (error) {
      console.error('Error adding bunker_allowed_client:', error);
      throw error;
    }
  }

  async getAllowedBunkerClients(): Promise<AllowedBunkerClientWithDates[]> {
    const records = await this.db.getAllAsync<AllowedBunkerClient>(
      `SELECT * FROM bunker_allowed_clients
      WHERE revoked = 0
<<<<<<< HEAD
      ORDER BY last_seen DESC`
=======
      ORDER BY last_seen DESC`,
>>>>>>> 151ab260
    );

    return records.map(record => ({
      ...record,
      last_seen: fromUnixSeconds(record.last_seen),
      created_at: fromUnixSeconds(record.created_at),
    }));
  }

  async getBunkerClientOrNull(pubkey: string): Promise<AllowedBunkerClientWithDates | null> {
    const record = await this.db.getFirstAsync<AllowedBunkerClient>(
      `SELECT * FROM bunker_allowed_clients
      WHERE client_pubkey = ?`,
      [pubkey]
    );

    if (!record) return null;

    return {
      ...record,
      last_seen: fromUnixSeconds(record.last_seen),
      created_at: fromUnixSeconds(record.created_at),
    };
  }

  async updateBunkerClientLastSeen(pubkey: string): Promise<void> {
    try {
      const now = toUnixSeconds(Date.now());
      await this.db.runAsync(
        `UPDATE bunker_allowed_clients
        SET last_seen = ?
        WHERE client_pubkey = ?`,
        [now, pubkey]
      );
    } catch (error) {
      console.error('Database error while updating client last_seen:', error);
      throw error;
    }
  }

<<<<<<< HEAD
  async updateBunkerClientGrantedPermissions(
    pubkey: string,
    grantedPermissions: string
  ): Promise<void> {
=======
  async updateBunkerClientGrantedPermissions(pubkey: string, grantedPermissions: string): Promise<void> {
>>>>>>> 151ab260
    try {
      await this.db.runAsync(
        `UPDATE bunker_allowed_clients
        SET granted_permissions = ?
        WHERE client_pubkey = ?`,
        [grantedPermissions, pubkey]
      );
    } catch (error) {
      console.error('Database error while updating client last_seen:', error);
      throw error;
    }
  }

  async revokeBunkerClient(pubkey: string): Promise<void> {
    try {
      await this.db.runAsync(
        `UPDATE bunker_allowed_clients
        SET revoked = ?
        WHERE client_pubkey = ?`,
        [true, pubkey]
      );
    } catch (error) {
      console.error('Database error while revoking bunker client:', error);
      throw error;
    }
  }

  async updateBunkerClientName(pubkey: string, name: string | null): Promise<void> {
    try {
      await this.db.runAsync(
        `UPDATE bunker_allowed_clients
        SET client_name = ?
        WHERE client_pubkey = ?`,
        [name, pubkey]
      );
    } catch (error) {
      console.error('Database error while updating client name:', error);
      throw error;
    }
  }
}<|MERGE_RESOLUTION|>--- conflicted
+++ resolved
@@ -125,12 +125,8 @@
   revoked: boolean;
 }
 
-<<<<<<< HEAD
 export interface AllowedBunkerClientWithDates
   extends Omit<AllowedBunkerClient, 'last_seen' | 'created_at'> {
-=======
-export interface AllowedBunkerClientWithDates extends Omit<AllowedBunkerClient, 'last_seen' | 'created_at'> {
->>>>>>> 151ab260
   last_seen: Date;
   created_at: Date;
 }
@@ -299,33 +295,24 @@
     const orConditions: string[] = [];
 
     // Handle subscription filtering with OR logic when both include and exclude are needed
-<<<<<<< HEAD
     if (
       options.includeSubscriptions &&
       options.excludeSubscriptions &&
       options.types &&
       options.types.includes('pay' as ActivityType)
     ) {
-=======
-    if (options.includeSubscriptions && options.excludeSubscriptions && options.types && options.types.includes('pay' as ActivityType)) {
->>>>>>> 151ab260
       // Special case: both payments (exclude subscriptions) and subscriptions are selected
       // We need to combine: other types OR one-time payments OR all subscriptions
       // Example: subscriptions + payments + logins → (type IN ('auth')) OR (type = 'pay' AND subscription_id IS NULL) OR (subscription_id IS NOT NULL)
       const otherTypes = options.types.filter(t => t !== 'pay');
       const orParts: string[] = [];
-<<<<<<< HEAD
-
-=======
-      
->>>>>>> 151ab260
+
       // Add other types (logins, tickets) - show all of them regardless of subscription status
       if (otherTypes.length > 0) {
         const placeholders = otherTypes.map(() => '?').join(', ');
         orParts.push(`type IN (${placeholders})`);
         params.push(...otherTypes);
       }
-<<<<<<< HEAD
 
       // Add one-time payments
       orParts.push(`(type = ? AND subscription_id IS NULL)`);
@@ -334,16 +321,6 @@
       // Add all subscriptions (any type)
       orParts.push(`(subscription_id IS NOT NULL)`);
 
-=======
-      
-      // Add one-time payments
-      orParts.push(`(type = ? AND subscription_id IS NULL)`);
-      params.push('pay');
-      
-      // Add all subscriptions (any type)
-      orParts.push(`(subscription_id IS NOT NULL)`);
-      
->>>>>>> 151ab260
       // Combine all OR parts into a single OR condition
       orConditions.push(`(${orParts.join(' OR ')})`);
     } else if (options.includeSubscriptions && options.types && options.types.length > 0) {
@@ -708,13 +685,9 @@
       ) VALUES (?, ?, ?, ?)`,
         [id, eventId, approved ? '1' : '0', now]
       );
-<<<<<<< HEAD
     } catch {
       /* empty */
     }
-=======
-    } catch (e) { }
->>>>>>> 151ab260
 
     return id;
   }
@@ -1310,7 +1283,6 @@
     }
   }
 
-<<<<<<< HEAD
   async getNip05Contacts(): Promise<Array<Nip05Contact>> {
     try {
       const contacts = await this.db.getAllAsync<Nip05Contact>(`SELECT * FROM nip05_contacts`);
@@ -1383,8 +1355,6 @@
     }
   }
 
-=======
->>>>>>> 151ab260
   // get last unused created secret
   async getUnusedSecretOrNull(): Promise<string | null> {
     try {
@@ -1398,13 +1368,7 @@
     }
   }
   // Add newly created bunker secret
-<<<<<<< HEAD
   async addBunkerSecret(secret: string): Promise<number> {
-=======
-  async addBunkerSecret(
-    secret: string,
-  ): Promise<number> {
->>>>>>> 151ab260
     try {
       const result = await this.db.runAsync(
         `INSERT INTO bunker_secrets (
@@ -1455,11 +1419,7 @@
   async addAllowedBunkerClient(
     pubkey: string,
     nip_05: string | null = null,
-<<<<<<< HEAD
     requested_permissions: string | null
-=======
-    requested_permissions: string | null,
->>>>>>> 151ab260
   ): Promise<number> {
     try {
       const now = toUnixSeconds(Date.now());
@@ -1473,19 +1433,7 @@
           last_seen,
           revoked
         ) VALUES (?, ?, ?, ?, ?, ?, ?)`,
-<<<<<<< HEAD
         [pubkey, nip_05, requested_permissions, requested_permissions, now, now, false]
-=======
-        [
-          pubkey,
-          nip_05,
-          requested_permissions,
-          requested_permissions,
-          now,
-          now,
-          false,
-        ]
->>>>>>> 151ab260
       );
       return result.lastInsertRowId;
     } catch (error) {
@@ -1498,11 +1446,7 @@
     const records = await this.db.getAllAsync<AllowedBunkerClient>(
       `SELECT * FROM bunker_allowed_clients
       WHERE revoked = 0
-<<<<<<< HEAD
       ORDER BY last_seen DESC`
-=======
-      ORDER BY last_seen DESC`,
->>>>>>> 151ab260
     );
 
     return records.map(record => ({
@@ -1543,14 +1487,10 @@
     }
   }
 
-<<<<<<< HEAD
   async updateBunkerClientGrantedPermissions(
     pubkey: string,
     grantedPermissions: string
   ): Promise<void> {
-=======
-  async updateBunkerClientGrantedPermissions(pubkey: string, grantedPermissions: string): Promise<void> {
->>>>>>> 151ab260
     try {
       await this.db.runAsync(
         `UPDATE bunker_allowed_clients
