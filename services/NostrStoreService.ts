--- conflicted
+++ resolved
@@ -19,30 +19,19 @@
     return await this.portalDb.store(MINTS_KEY, mintsJson);
   }
 
-<<<<<<< HEAD
-    async readMints(): Promise<string[]> {
-        try {
-
-            const mintsJson = await Promise.race([
-                this.portalDb.read(MINTS_KEY),
-                new Promise<string>((_, reject) =>
-                    setTimeout(() => reject(new Error('Timeout reading mints from NostrStore')), 10000)
-                ),
-            ]);
-            return JSON.parse(mintsJson);
-        } catch(error) {
-            console.warn("Reding on nostrStore generated the following error: ", error);
-            return [];
-        }
-=======
   async readMints(): Promise<string[]> {
     try {
-      const mintsJson = await this.portalDb.read(MINTS_KEY);
+
+      const mintsJson = await Promise.race([
+        this.portalDb.read(MINTS_KEY),
+        new Promise<string>((_, reject) =>
+          setTimeout(() => reject(new Error('Timeout reading mints from NostrStore')), 10000)
+        ),
+      ]);
       return JSON.parse(mintsJson);
     } catch (error) {
-      console.warn('Reding on nostrStore generated the following error: ', error);
+      console.warn("Reding on nostrStore generated the following error: ", error);
       return [];
->>>>>>> 317cd545
     }
   }
 }