--- conflicted
+++ resolved
@@ -4,12 +4,8 @@
 import { Ionicons } from '@expo/vector-icons';
 import { usePendingRequests } from '../context/PendingRequestsContext';
 import { useNostrService } from '@/context/NostrServiceContext';
-<<<<<<< HEAD
+import { useECash } from '@/context/ECashContext';
 import { type SinglePaymentRequest, type RecurringPaymentRequest, Currency_Tags } from 'portal-app-lib';
-=======
-import { useECash } from '@/context/ECashContext';
-import type { SinglePaymentRequest, RecurringPaymentRequest } from 'portal-app-lib';
->>>>>>> d203365c
 import type { PendingRequest } from '@/utils/types';
 import { useThemeColor } from '@/hooks/useThemeColor';
 import { Layout } from '@/constants/Layout';
@@ -91,17 +87,10 @@
 
     const fetchServiceName = async () => {
       if (!isMounted.current) return;
-<<<<<<< HEAD
-
-      try {
-        setIsLoading(true);
-        const name = await nostrService.getServiceName((metadata as SinglePaymentRequest).serviceKey);
-
-=======
+      
       try {
         setIsLoading(true);
         const name = await nostrService.getServiceName(serviceKey);
->>>>>>> d203365c
         if (isMounted.current) {
           setServiceName(name);
           setIsLoading(false);
@@ -127,14 +116,10 @@
   const isSubscriptionRequest = type === 'subscription';
   const isTicketRequest = type === 'ticket';
 
-<<<<<<< HEAD
-  const content =
-    (metadata as SinglePaymentRequest)?.content ||
-    (metadata as RecurringPaymentRequest)?.content;
-=======
+  const content = (metadata as SinglePaymentRequest)?.content;
   const amount =
-    (metadata as SinglePaymentRequest)?.content?.amount ||
-    (metadata as RecurringPaymentRequest)?.content?.amount ||
+    content?.amount ||
+    content?.amount ||
     (isTicketRequest ? (metadata as any)?.inner?.amount : null);
 
   // For Ticket requests, only show sending tokens (not receiving)
@@ -149,7 +134,6 @@
     }
     return serviceName || 'Unknown Service';
   };
->>>>>>> d203365c
 
   return (
     <View style={[styles.card, { backgroundColor: cardBackgroundColor, shadowColor }]}>
@@ -171,12 +155,12 @@
         {truncatePubkey(recipientPubkey)}
       </Text>
 
-      {(isPaymentRequest || isSubscriptionRequest) && content.amount !== null && (
+      {(isPaymentRequest || isSubscriptionRequest) && amount !== null && (
         <View style={[styles.amountContainer, { borderColor }]}>
           {isSubscriptionRequest ? (
             <View style={styles.amountRow}>
               <Text style={[styles.amountText, { color: primaryTextColor }]}>
-                {content.currency.tag === Currency_Tags.Fiat ? `${Number(content.amount)} ${content.currency.inner}` : `${Number(content.amount) / 1000} sats`}
+                {content.currency.tag === Currency_Tags.Fiat ? `${Number(amount)} ${content.currency.inner}` : `${Number(amount) / 1000} sats`}
               </Text>
               <Text style={[styles.recurranceText, { color: primaryTextColor }]}>
                 {recurrence?.toLowerCase()}
@@ -184,7 +168,7 @@
             </View>
           ) : (
             <Text style={[styles.amountText, { color: primaryTextColor }]}>
-              {content.currency.tag === Currency_Tags.Fiat ? `${Number(content.amount)} ${content.currency.inner}` : `${Number(content.amount) / 1000} sats`}
+              {content.currency.tag === Currency_Tags.Fiat ? `${Number(amount)} ${content.currency.inner}` : `${Number(amount) / 1000} sats`}
             </Text>
           )}
         </View>
