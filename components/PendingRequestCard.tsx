--- conflicted
+++ resolved
@@ -21,10 +21,7 @@
 import { SkeletonPulse } from './PendingRequestSkeletonCard';
 import { PortalAppManager } from '@/services/PortalAppManager';
 import { CurrencyConversionService } from '@/services/CurrencyConversionService';
-<<<<<<< HEAD
 import { useWalletManager } from '@/context/WalletManagerContext';
-=======
->>>>>>> 151ab260
 import { formatActivityAmount, normalizeCurrencyForComparison } from '@/utils/currency';
 
 interface PendingRequestCardProps {
@@ -90,13 +87,7 @@
     const buttonSuccessColor = useThemeColor({}, 'buttonSuccessText');
 
     // Add debug logging when a card is rendered
-<<<<<<< HEAD
     console.log(`Rendering card ${id} of type ${type}`);
-=======
-    console.log(
-      `Rendering card ${id} of type ${type}`
-    );
->>>>>>> 151ab260
 
     const calendarObj =
       type === 'subscription'
@@ -127,14 +118,10 @@
             return;
           }
 
-<<<<<<< HEAD
           console.log(
             '[PendingRequestCard] Fetching requestor name for ticket with pubkey:',
             requestorServiceKey
           );
-=======
-          console.log('[PendingRequestCard] Fetching requestor name for ticket with pubkey:', requestorServiceKey);
->>>>>>> 151ab260
 
           try {
             setIsRequestorNameLoading(true);
@@ -199,15 +186,8 @@
     const nostrConnectMethod = (metadata as NostrConnectRequestEvent).method;
     const nostrConnectParams = (metadata as NostrConnectRequestEvent).params;
     const content = (metadata as SinglePaymentRequest)?.content;
-<<<<<<< HEAD
     const amount = content?.amount ?? (isTicketRequest ? (metadata as any)?.inner?.amount : null);
 
-=======
-    const amount =
-      content?.amount ??
-      (isTicketRequest ? (metadata as any)?.inner?.amount : null);
-    
->>>>>>> 151ab260
     // For ticket requests, get the requestor's pubkey from mainKey (CashuRequestContentWithKey structure)
     const ticketRequestorPubkey = isTicketRequest
       ? (metadata as any)?.mainKey || (metadata as any)?.serviceKey
@@ -326,17 +306,11 @@
         const isFiat = content.currency.tag === Currency_Tags.Fiat;
         const fiatCurrency = isFiat ? (content.currency as any).inner : null;
         const sourceCurrency = isFiat
-<<<<<<< HEAD
           ? Array.isArray(fiatCurrency)
             ? fiatCurrency[0]
             : fiatCurrency
           : 'MSATS';
 
-=======
-          ? (Array.isArray(fiatCurrency) ? fiatCurrency[0] : fiatCurrency)
-          : 'MSATS';
-        
->>>>>>> 151ab260
         // Normalize display currency for comparison (MSATS -> SATS, handle case)
         const normalizedDisplayCurrency = isFiat
           ? normalizeCurrencyForComparison(sourceCurrency)
@@ -344,15 +318,11 @@
         const normalizedPreferredCurrency = normalizeCurrencyForComparison(preferredCurrency);
 
         // Skip conversion if currencies are the same (case-insensitive, with sats normalization)
-<<<<<<< HEAD
         if (
           normalizedDisplayCurrency &&
           normalizedPreferredCurrency &&
           normalizedDisplayCurrency === normalizedPreferredCurrency
         ) {
-=======
-        if (normalizedDisplayCurrency && normalizedPreferredCurrency && normalizedDisplayCurrency === normalizedPreferredCurrency) {
->>>>>>> 151ab260
           // No conversion needed - currencies match
           if (isMounted.current) {
             setConvertedAmount(null);
@@ -413,14 +383,10 @@
     };
 
     // Normalize amount and currency from request format to formatActivityAmount format
-<<<<<<< HEAD
     const getNormalizedAmountAndCurrency = (): {
       normalizedAmount: number;
       normalizedCurrency: string;
     } | null => {
-=======
-    const getNormalizedAmountAndCurrency = (): { normalizedAmount: number; normalizedCurrency: string } | null => {
->>>>>>> 151ab260
       if (!content || amount == null) return null;
 
       if (content.currency.tag === Currency_Tags.Fiat) {
@@ -520,14 +486,11 @@
             ) : (
               formatServiceName()
             )
-<<<<<<< HEAD
           ) : // For payment/subscription requests, show service name (loading state)
           isServiceNameLoading ? (
             <SkeletonPulse
               style={[styles.serviceNameSkeleton, { backgroundColor: skeletonBaseColor }]}
             />
-=======
->>>>>>> 151ab260
           ) : (
             // For payment/subscription requests, show service name (loading state)
             isServiceNameLoading ? (
@@ -541,21 +504,11 @@
         </Text>
 
         <Text style={[styles.serviceInfo, { color: secondaryTextColor }]}>
-<<<<<<< HEAD
           {isTicketRequest
             ? // For ticket requests, show ticket title as secondary info
               formatSecondaryInfo()
             : // For payment/subscription requests, show truncated recipient pubkey
               formatSecondaryInfo()}
-=======
-          {isTicketRequest ? (
-            // For ticket requests, show ticket title as secondary info
-            formatSecondaryInfo()
-          ) : (
-            // For payment/subscription requests, show truncated recipient pubkey
-            formatSecondaryInfo()
-          )}
->>>>>>> 151ab260
         </Text>
 
         {(isPaymentRequest || isSubscriptionRequest) && amount !== null && (
@@ -566,14 +519,10 @@
                   {(() => {
                     const normalized = getNormalizedAmountAndCurrency();
                     return normalized
-<<<<<<< HEAD
                       ? formatActivityAmount(
                           normalized.normalizedAmount,
                           normalized.normalizedCurrency
                         )
-=======
-                      ? formatActivityAmount(normalized.normalizedAmount, normalized.normalizedCurrency)
->>>>>>> 151ab260
                       : '';
                   })()}
                 </Text>
@@ -586,14 +535,10 @@
                 {(() => {
                   const normalized = getNormalizedAmountAndCurrency();
                   return normalized
-<<<<<<< HEAD
                     ? formatActivityAmount(
                         normalized.normalizedAmount,
                         normalized.normalizedCurrency
                       )
-=======
-                    ? formatActivityAmount(normalized.normalizedAmount, normalized.normalizedCurrency)
->>>>>>> 151ab260
                     : '';
                 })()}
               </Text>
@@ -604,21 +549,11 @@
               (() => {
                 if (!content || amount == null) return false;
                 const isFiat = content.currency.tag === Currency_Tags.Fiat;
-<<<<<<< HEAD
 
                 // Normalize currencies for comparison
                 if (isFiat) {
                   const fiatCodeRaw = (content.currency as any).inner;
                   const fiatCode = Array.isArray(fiatCodeRaw) ? fiatCodeRaw[0] : fiatCodeRaw;
-=======
-                
-                // Normalize currencies for comparison
-                if (isFiat) {
-                  const fiatCodeRaw = (content.currency as any).inner;
-                  const fiatCode = Array.isArray(fiatCodeRaw)
-                    ? fiatCodeRaw[0]
-                    : fiatCodeRaw;
->>>>>>> 151ab260
                   const normalizedFiat = normalizeCurrencyForComparison(fiatCode);
                   const normalizedPreferred = normalizeCurrencyForComparison(preferredCurrency);
                   return normalizedFiat !== normalizedPreferred;
@@ -653,12 +588,7 @@
             {(() => {
               // For Connect method (nip46), show requested permissions
               if (nostrConnectMethod == NostrConnectMethod.Connect) {
-<<<<<<< HEAD
                 const requestedPermissions = nostrConnectParams.at(2);
-=======
-                const requestedPermissions =
-                  nostrConnectParams.at(2);
->>>>>>> 151ab260
 
                 if (!requestedPermissions) return null;
 
@@ -680,35 +610,21 @@
                   <View style={styles.permissionsContainer}>
                     <TouchableOpacity
                       style={styles.permissionsHeader}
-<<<<<<< HEAD
                       onPress={() =>
                         shouldShowExpand && setIsPermissionsExpanded(!isPermissionsExpanded)
                       }
-=======
-                      onPress={() => shouldShowExpand && setIsPermissionsExpanded(!isPermissionsExpanded)}
->>>>>>> 151ab260
                       disabled={!shouldShowExpand}
                       activeOpacity={shouldShowExpand ? 0.7 : 1}
                     >
                       <Text style={[styles.permissionsLabel, { color: secondaryTextColor }]}>
                         Requested Permissions {shouldShowExpand && `(${permissions.length})`}
                       </Text>
-<<<<<<< HEAD
                       {shouldShowExpand &&
                         (isPermissionsExpanded ? (
                           <ChevronUp size={16} color={secondaryTextColor} />
                         ) : (
                           <ChevronDown size={16} color={secondaryTextColor} />
                         ))}
-=======
-                      {shouldShowExpand && (
-                        isPermissionsExpanded ? (
-                          <ChevronUp size={16} color={secondaryTextColor} />
-                        ) : (
-                          <ChevronDown size={16} color={secondaryTextColor} />
-                        )
-                      )}
->>>>>>> 151ab260
                     </TouchableOpacity>
                     <View style={styles.permissionsList}>
                       {displayedPermissions.map((permission: string, index: number) => (
