--- conflicted
+++ resolved
@@ -21,11 +21,8 @@
 import { SkeletonPulse } from './PendingRequestSkeletonCard';
 import { PortalAppManager } from '@/services/PortalAppManager';
 import { CurrencyConversionService } from '@/services/CurrencyConversionService';
-<<<<<<< HEAD
 import { useWalletManager } from '@/context/WalletManagerContext';
-=======
 import { formatActivityAmount, normalizeCurrencyForComparison } from '@/utils/currency';
->>>>>>> f5660a9d
 
 interface PendingRequestCardProps {
   request: PendingRequest;
@@ -188,9 +185,6 @@
     const nostrConnectMethod = (metadata as NostrConnectRequestEvent).method;
     const nostrConnectParams = (metadata as NostrConnectRequestEvent).params;
     const content = (metadata as SinglePaymentRequest)?.content;
-<<<<<<< HEAD
-    const amount = content?.amount ?? (isTicketRequest ? (metadata as any)?.inner?.amount : null);
-=======
     const amount =
       content?.amount ??
       (isTicketRequest ? (metadata as any)?.inner?.amount : null);
@@ -199,7 +193,6 @@
     const ticketRequestorPubkey = isTicketRequest
       ? (metadata as any)?.mainKey || (metadata as any)?.serviceKey
       : null;
->>>>>>> f5660a9d
 
     // Check for insufficient balance on payment requests
     useEffect(() => {
@@ -336,17 +329,6 @@
         try {
           setIsConvertingCurrency(true);
 
-<<<<<<< HEAD
-          // Determine source currency
-          const isFiat = content.currency.tag === Currency_Tags.Fiat;
-          const fiatCurrency = isFiat ? (content.currency as any).inner : null;
-          const sourceCurrency = isFiat
-            ? Array.isArray(fiatCurrency)
-              ? fiatCurrency[0]
-              : fiatCurrency
-            : 'MSATS';
-=======
->>>>>>> f5660a9d
           const sourceAmount = isFiat ? Number(amount) / 100 : Number(amount);
 
           // Convert to user's preferred currency
@@ -524,20 +506,10 @@
               <View style={styles.amountRow}>
                 <Text style={[styles.amountText, { color: primaryTextColor }]}>
                   {(() => {
-<<<<<<< HEAD
-                    if (!content) return '';
-                    if (content.currency.tag === Currency_Tags.Fiat) {
-                      const fiatCodeRaw = (content.currency as any).inner;
-                      const fiatCode = Array.isArray(fiatCodeRaw) ? fiatCodeRaw[0] : fiatCodeRaw;
-                      return `${(Number(amount) / 100).toFixed(2)} ${fiatCode}`;
-                    }
-                    return `${Number(amount) / 1000} sats`;
-=======
                     const normalized = getNormalizedAmountAndCurrency();
                     return normalized
                       ? formatActivityAmount(normalized.normalizedAmount, normalized.normalizedCurrency)
                       : '';
->>>>>>> f5660a9d
                   })()}
                 </Text>
                 <Text style={[styles.recurranceText, { color: primaryTextColor }]}>
@@ -564,17 +536,12 @@
                 // Normalize currencies for comparison
                 if (isFiat) {
                   const fiatCodeRaw = (content.currency as any).inner;
-<<<<<<< HEAD
-                  const fiatCode = Array.isArray(fiatCodeRaw) ? fiatCodeRaw[0] : fiatCodeRaw;
-                  return fiatCode !== preferredCurrency;
-=======
                   const fiatCode = Array.isArray(fiatCodeRaw)
                     ? fiatCodeRaw[0]
                     : fiatCodeRaw;
                   const normalizedFiat = normalizeCurrencyForComparison(fiatCode);
                   const normalizedPreferred = normalizeCurrencyForComparison(preferredCurrency);
                   return normalizedFiat !== normalizedPreferred;
->>>>>>> f5660a9d
                 }
                 // For MSATS, normalized display currency is SATS
                 const normalizedPreferred = normalizeCurrencyForComparison(preferredCurrency);
