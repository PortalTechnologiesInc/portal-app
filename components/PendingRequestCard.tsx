import React, { useState, useEffect, useRef } from 'react';
import type { FC } from 'react';
import { View, Text, StyleSheet, TouchableOpacity } from 'react-native';
import { Ionicons } from '@expo/vector-icons';
import { usePendingRequests } from '../context/PendingRequestsContext';
import { useNostrService } from '@/context/NostrServiceContext';
import { useECash } from '@/context/ECashContext';
import { type SinglePaymentRequest, type RecurringPaymentRequest, Currency_Tags } from 'portal-app-lib';
import type { PendingRequest } from '@/utils/types';
import { useThemeColor } from '@/hooks/useThemeColor';
import { Layout } from '@/constants/Layout';

interface PendingRequestCardProps {
  request: PendingRequest;
  key?: string;
}

const getRequestTypeText = (type: string) => {
  switch (type) {
    case 'login':
      return 'Login Request';
    case 'payment':
      return 'Payment Request';
    case 'subscription':
      return 'Subscription Request';
    case 'certificate':
      return 'Certificate Request';
    case 'identity':
      return 'Identity Request';
    case 'ticket':
      return 'Ticket Request';
    default:
      return 'Unknown Request';
  }
};

// Function to truncate a pubkey to the format: "npub1...123456"
const truncatePubkey = (pubkey: string | undefined) => {
  if (!pubkey) return '';
  return `${pubkey.substring(0, 16)}...${pubkey.substring(pubkey.length - 16)}`;
};

export const PendingRequestCard: FC<PendingRequestCardProps> = React.memo(
  ({ request }) => {
    const { approve, deny } = usePendingRequests();
    const { id, metadata, type } = request;
    const nostrService = useNostrService();
    const { wallets } = useECash();
    const [serviceName, setServiceName] = useState<string | null>(null);
    const [isLoading, setIsLoading] = useState(true);
    const isMounted = useRef(true);

    // Theme colors
    const cardBackgroundColor = useThemeColor({}, 'cardBackground');
    const primaryTextColor = useThemeColor({}, 'textPrimary');
    const secondaryTextColor = useThemeColor({}, 'textSecondary');
    const borderColor = useThemeColor({}, 'borderPrimary');
    const shadowColor = useThemeColor({}, 'shadowColor');

    // Add debug logging when a card is rendered
    console.log(
      `Rendering card ${id} of type ${type} with service key ${(metadata as SinglePaymentRequest).serviceKey}`
    );

    const calendarObj =
      type === 'subscription'
        ? (metadata as RecurringPaymentRequest)?.content?.recurrence.calendar
        : null;

    const recurrence = calendarObj?.inner.toHumanReadable(false);

    // Extract service key based on request type
    const getServiceKey = () => {
      if (type === 'ticket') {
        return (metadata as any)?.title || 'Unknown Ticket';
      }
      return (metadata as SinglePaymentRequest).serviceKey;
    };

    const serviceKey = getServiceKey();

    useEffect(() => {
      if (type === 'ticket' && request.ticketTitle) {
        setServiceName(request.ticketTitle);
        setIsLoading(false);
        return;
      }

<<<<<<< HEAD
    const fetchServiceName = async () => {
      if (!isMounted.current) return;
      
      try {
        setIsLoading(true);
        const name = await nostrService.getServiceName(serviceKey);
        if (isMounted.current) {
          setServiceName(name);
          setIsLoading(false);
        }
      } catch (error) {
        console.error('Failed to fetch service name:', error);
        if (isMounted.current) {
          setServiceName(null);
          setIsLoading(false);
=======
      const fetchServiceName = async () => {
        if (!isMounted.current) return;
        try {
          setIsLoading(true);
          const name = await nostrService.getServiceName(serviceKey);
          if (isMounted.current) {
            setServiceName(name);
            setIsLoading(false);
          }
        } catch (error) {
          console.error('Failed to fetch service name:', error);
          if (isMounted.current) {
            setServiceName(null);
            setIsLoading(false);
          }
>>>>>>> 3ecba1a3
        }
      };

      fetchServiceName();

      return () => {
        isMounted.current = false;
      };
    }, [serviceKey, nostrService, type, metadata, wallets, request.ticketTitle]);

<<<<<<< HEAD
  const content = (metadata as SinglePaymentRequest)?.content;
  const amount =
    content?.amount ||
    content?.amount ||
    (isTicketRequest ? (metadata as any)?.inner?.amount : null);
=======
    const recipientPubkey = (metadata as SinglePaymentRequest).recipient;
>>>>>>> 3ecba1a3

    // Extract payment information if this is a payment request
    const isPaymentRequest = type === 'payment';
    const isSubscriptionRequest = type === 'subscription';
    const isTicketRequest = type === 'ticket';

    const amount =
      (metadata as SinglePaymentRequest)?.content?.amount ||
      (metadata as RecurringPaymentRequest)?.content?.amount ||
      (isTicketRequest ? (metadata as any)?.inner?.amount : null);

    // For Ticket requests, only show sending tokens (not receiving)
    const isTicketSending =
      isTicketRequest && (metadata as any)?.inner?.mintUrl && (metadata as any)?.inner?.amount;

    // Format service name with quantity for ticket requests
    const formatServiceName = () => {
      if (isTicketRequest && amount && Number(amount) > 1) {
        const ticketAmount = Number(amount);
        return `${serviceName || 'Unknown Service'} x ${ticketAmount}`;
      }
      return serviceName || 'Unknown Service';
    };

    return (
      <View style={[styles.card, { backgroundColor: cardBackgroundColor, shadowColor }]}>
        <Text style={[styles.requestType, { color: secondaryTextColor }]}>
          {getRequestTypeText(type)}
        </Text>

        <Text
          style={[
            styles.serviceName,
            { color: primaryTextColor },
            !serviceName && styles.unknownService,
          ]}
        >
          {formatServiceName()}
        </Text>

        <Text style={[styles.serviceInfo, { color: secondaryTextColor }]}>
          {truncatePubkey(recipientPubkey)}
        </Text>

        {(isPaymentRequest || isSubscriptionRequest) && amount !== null && (
          <View style={[styles.amountContainer, { borderColor }]}>
            {isSubscriptionRequest ? (
              <View style={styles.amountRow}>
                <Text style={[styles.amountText, { color: primaryTextColor }]}>
                  {Number(amount) / 1000} sats
                </Text>
                <Text style={[styles.recurranceText, { color: primaryTextColor }]}>
                  {recurrence?.toLowerCase()}
                </Text>
              </View>
            ) : (
              <Text style={[styles.amountText, { color: primaryTextColor }]}>
                {content.currency.tag === Currency_Tags.Fiat ? `${Number(amount)} ${content.currency.inner}` : `${Number(amount) / 1000} sats`}
              </Text>
<<<<<<< HEAD
              <Text style={[styles.recurranceText, { color: primaryTextColor }]}>
                {recurrence?.toLowerCase()}
              </Text>
            </View>
          ) : (
            <Text style={[styles.amountText, { color: primaryTextColor }]}>
              {content.currency.tag === Currency_Tags.Fiat ? `${Number(amount)} ${content.currency.inner}` : `${Number(amount) / 1000} sats`}
=======
            )}
          </View>
        )}

        <View style={styles.actions}>
          <TouchableOpacity
            style={[
              styles.button,
              styles.approveButton,
              { backgroundColor: useThemeColor({}, 'buttonSuccess') },
            ]}
            onPress={() => approve(id)}
          >
            <Ionicons
              name="checkmark-outline"
              size={20}
              color={useThemeColor({}, 'buttonSuccessText')}
            />
            <Text style={[styles.buttonText, { color: useThemeColor({}, 'buttonSuccessText') }]}>
              Approve
>>>>>>> 3ecba1a3
            </Text>
          </TouchableOpacity>
          <TouchableOpacity
            style={[
              styles.button,
              styles.denyButton,
              { backgroundColor: useThemeColor({}, 'buttonDanger') },
            ]}
            onPress={() => deny(id)}
          >
            <Ionicons
              name="close-outline"
              size={20}
              color={useThemeColor({}, 'buttonDangerText')}
            />
            <Text style={[styles.buttonText, { color: useThemeColor({}, 'buttonDangerText') }]}>
              Deny
            </Text>
          </TouchableOpacity>
        </View>
      </View>
    );
  },
  (prevProps, nextProps) => {
    // Only re-render if the request id or type changes
    return (
      prevProps.request.id === nextProps.request.id &&
      prevProps.request.type === nextProps.request.type
    );
  }
);

const styles = StyleSheet.create({
  card: {
    padding: 16,
    borderRadius: 12,
    marginBottom: 12,
    width: Layout.cardWidth, // Centralized card width
    elevation: 2,
    shadowOffset: {
      width: 0,
      height: 1,
    },
    shadowOpacity: 0.22,
    shadowRadius: 2.22,
  },
  requestType: {
    fontSize: 14,
    fontWeight: '400',
    marginBottom: 8,
  },
  serviceName: {
    fontSize: 26,
    fontWeight: '600',
    marginBottom: 4,
  },
  unknownService: {
    fontStyle: 'italic',
  },
  serviceInfo: {
    fontSize: 14,
    marginBottom: 12,
  },
  amountContainer: {
    borderWidth: 1,
    textAlign: 'center',
    borderRadius: 8,
    paddingHorizontal: 10,
    paddingVertical: 20,
    alignSelf: 'center',
    marginBottom: 20,
    width: '100%',
  },
  amountRow: {
    flexDirection: 'row',
    justifyContent: 'center',
    alignItems: 'flex-end',
    width: '100%',
  },
  amountText: {
    fontSize: 30,
    fontWeight: '700',
    textAlign: 'center',
  },
  recurranceText: {
    fontSize: 15,
    fontWeight: '400',
    marginLeft: 15,
    alignSelf: 'flex-end',
    paddingBottom: 5,
  },
  actions: {
    flexDirection: 'row',
    justifyContent: 'space-between',
  },
  button: {
    paddingHorizontal: 16,
    paddingVertical: 10,
    borderRadius: 20,
    flexDirection: 'row',
    alignItems: 'center',
    justifyContent: 'center',
    flex: 1,
    marginHorizontal: 4,
  },
  denyButton: {
    // backgroundColor handled by theme
  },
  approveButton: {
    // backgroundColor handled by theme
  },
  buttonText: {
    fontSize: 14,
    fontWeight: '600',
  },
});<|MERGE_RESOLUTION|>--- conflicted
+++ resolved
@@ -86,25 +86,9 @@
         return;
       }
 
-<<<<<<< HEAD
-    const fetchServiceName = async () => {
-      if (!isMounted.current) return;
-      
-      try {
-        setIsLoading(true);
-        const name = await nostrService.getServiceName(serviceKey);
-        if (isMounted.current) {
-          setServiceName(name);
-          setIsLoading(false);
-        }
-      } catch (error) {
-        console.error('Failed to fetch service name:', error);
-        if (isMounted.current) {
-          setServiceName(null);
-          setIsLoading(false);
-=======
       const fetchServiceName = async () => {
         if (!isMounted.current) return;
+
         try {
           setIsLoading(true);
           const name = await nostrService.getServiceName(serviceKey);
@@ -118,7 +102,6 @@
             setServiceName(null);
             setIsLoading(false);
           }
->>>>>>> 3ecba1a3
         }
       };
 
@@ -129,24 +112,17 @@
       };
     }, [serviceKey, nostrService, type, metadata, wallets, request.ticketTitle]);
 
-<<<<<<< HEAD
-  const content = (metadata as SinglePaymentRequest)?.content;
-  const amount =
-    content?.amount ||
-    content?.amount ||
-    (isTicketRequest ? (metadata as any)?.inner?.amount : null);
-=======
     const recipientPubkey = (metadata as SinglePaymentRequest).recipient;
->>>>>>> 3ecba1a3
 
     // Extract payment information if this is a payment request
     const isPaymentRequest = type === 'payment';
     const isSubscriptionRequest = type === 'subscription';
     const isTicketRequest = type === 'ticket';
 
+    const content = (metadata as SinglePaymentRequest)?.content;
     const amount =
-      (metadata as SinglePaymentRequest)?.content?.amount ||
-      (metadata as RecurringPaymentRequest)?.content?.amount ||
+      content?.amount ||
+      content?.amount ||
       (isTicketRequest ? (metadata as any)?.inner?.amount : null);
 
     // For Ticket requests, only show sending tokens (not receiving)
@@ -187,7 +163,7 @@
             {isSubscriptionRequest ? (
               <View style={styles.amountRow}>
                 <Text style={[styles.amountText, { color: primaryTextColor }]}>
-                  {Number(amount) / 1000} sats
+                  {content.currency.tag === Currency_Tags.Fiat ? `${Number(amount)} ${content.currency.inner}` : `${Number(amount) / 1000} sats`}
                 </Text>
                 <Text style={[styles.recurranceText, { color: primaryTextColor }]}>
                   {recurrence?.toLowerCase()}
@@ -197,15 +173,6 @@
               <Text style={[styles.amountText, { color: primaryTextColor }]}>
                 {content.currency.tag === Currency_Tags.Fiat ? `${Number(amount)} ${content.currency.inner}` : `${Number(amount) / 1000} sats`}
               </Text>
-<<<<<<< HEAD
-              <Text style={[styles.recurranceText, { color: primaryTextColor }]}>
-                {recurrence?.toLowerCase()}
-              </Text>
-            </View>
-          ) : (
-            <Text style={[styles.amountText, { color: primaryTextColor }]}>
-              {content.currency.tag === Currency_Tags.Fiat ? `${Number(amount)} ${content.currency.inner}` : `${Number(amount) / 1000} sats`}
-=======
             )}
           </View>
         )}
@@ -226,7 +193,6 @@
             />
             <Text style={[styles.buttonText, { color: useThemeColor({}, 'buttonSuccessText') }]}>
               Approve
->>>>>>> 3ecba1a3
             </Text>
           </TouchableOpacity>
           <TouchableOpacity
