import React, { useState, useEffect, useRef, useMemo } from 'react';
import type { FC } from 'react';
import { View, Text, StyleSheet, TouchableOpacity } from 'react-native';
import { Ionicons } from '@expo/vector-icons';
import { AlertTriangle } from 'lucide-react-native';
import { usePendingRequests } from '../context/PendingRequestsContext';
import { useNostrService } from '@/context/NostrServiceContext';
import { useECash } from '@/context/ECashContext';
import { useCurrency } from '@/context/CurrencyContext';
import {
  type SinglePaymentRequest,
  type RecurringPaymentRequest,
  Currency_Tags,
} from 'portal-app-lib';
import type { PendingRequest } from '@/utils/types';
import { useThemeColor } from '@/hooks/useThemeColor';
import { useWalletStatus } from '@/hooks/useWalletStatus';
import { Layout } from '@/constants/Layout';
import { SkeletonPulse } from './PendingRequestSkeletonCard';
import { PortalAppManager } from '@/services/PortalAppManager';
import { CurrencyConversionService } from '@/services/CurrencyConversionService';
import { useWalletManager } from '@/context/WalletManagerContext';

interface PendingRequestCardProps {
  request: PendingRequest;
  key?: string;
}

const getRequestTypeText = (type: string) => {
  switch (type) {
    case 'login':
      return 'Login Request';
    case 'payment':
      return 'Payment Request';
    case 'subscription':
      return 'Subscription Request';
    case 'certificate':
      return 'Certificate Request';
    case 'identity':
      return 'Identity Request';
    case 'ticket':
      return 'Ticket Request';
    default:
      return 'Unknown Request';
  }
};

// Function to truncate a pubkey to the format: "npub1...123456"
const truncatePubkey = (pubkey: string | undefined) => {
  if (!pubkey) return '';
  return `${pubkey.substring(0, 16)}...${pubkey.substring(pubkey.length - 16)}`;
};

export const PendingRequestCard: FC<PendingRequestCardProps> = React.memo(
  ({ request }) => {
    const { approve, deny } = usePendingRequests();
    const { id, metadata, type } = request;
    const nostrService = useNostrService();
    const { wallets } = useECash();
    const { preferredCurrency } = useCurrency();
    const { eCashLoading, hasECashWallets, nwcStatus } = useWalletStatus();
    const [serviceName, setServiceName] = useState<string | null>(null);
    const [isServiceNameLoading, setIsServiceNameLoading] = useState(true);
    const [hasInsufficientBalance, setHasInsufficientBalance] = useState(false);
    const [convertedAmount, setConvertedAmount] = useState<number | null>(null);
    const [isConvertingCurrency, setIsConvertingCurrency] = useState(false);
    const isMounted = useRef(true);
    const { activeWallet, walletInfo } = useWalletManager();

    // Theme colors
    const cardBackgroundColor = useThemeColor({}, 'cardBackground');
    const primaryTextColor = useThemeColor({}, 'textPrimary');
    const secondaryTextColor = useThemeColor({}, 'textSecondary');
    const borderColor = useThemeColor({}, 'borderPrimary');
    const shadowColor = useThemeColor({}, 'shadowColor');
    const skeletonBaseColor = useThemeColor({}, 'skeletonBase');
    const warningColor = useThemeColor({}, 'statusError');
    const tertiaryColor = useThemeColor({}, 'textTertiary');
    const buttonSuccessColor = useThemeColor({}, 'buttonSuccessText')

    // Add debug logging when a card is rendered
    console.log(
      `Rendering card ${id} of type ${type} with service key ${(metadata as SinglePaymentRequest).serviceKey}`
    );

    const calendarObj =
      type === 'subscription'
        ? (metadata as RecurringPaymentRequest)?.content?.recurrence.calendar
        : null;

    const recurrence = calendarObj?.inner.toHumanReadable(false);

    useEffect(() => {
      if (type === 'ticket' && request.ticketTitle) {
        setServiceName(request.ticketTitle);
        setIsServiceNameLoading(false);
        return;
      }

      const fetchServiceName = async () => {
        if (!isMounted.current) return;

        const serviceKey =
          type === 'ticket'
            ? (metadata as any)?.title || 'Unknown Ticket'
            : (metadata as any).serviceKey;

        try {
          setIsServiceNameLoading(true);
          const name = await nostrService.getServiceName(
            PortalAppManager.tryGetInstance(),
            serviceKey
          );
          if (isMounted.current) {
            setServiceName(name);
            setIsServiceNameLoading(false);
          }
        } catch (error) {
          console.error('Failed to fetch service name:', error);
          if (isMounted.current) {
            setServiceName(null);
            setIsServiceNameLoading(false);
          }
        }
      };

      fetchServiceName();

      return () => {
        isMounted.current = false;
      };
    }, [nostrService.relayStatuses, type, metadata, wallets, request.ticketTitle]);

    // Extract payment information - needed for balance checking
    const recipientPubkey = (metadata as SinglePaymentRequest).recipient;
    const isPaymentRequest = type === 'payment';
    const isSubscriptionRequest = type === 'subscription';
    const isTicketRequest = type === 'ticket';
    const content = (metadata as SinglePaymentRequest)?.content;
    const amount =
      content?.amount ??
      (isTicketRequest ? (metadata as any)?.inner?.amount : null);

    // Check for insufficient balance on payment requests
    useEffect(() => {
      const checkBalance = async () => {
        if (!isMounted.current) return;

        // Only check balance for payment and subscription requests
        if (!isPaymentRequest && !isSubscriptionRequest) {
          setHasInsufficientBalance(false);
          return;
        }

        // If no wallet configured, insufficient balance check is irrelevant
        const hasWorkingWallet = hasECashWallets || activeWallet !== undefined;
        if (!hasWorkingWallet) {
          setHasInsufficientBalance(false);
          return;
        }

        const content = (metadata as SinglePaymentRequest)?.content;
        if (!content || amount == null) {
          setHasInsufficientBalance(false);
          return;
        }

        try {
<<<<<<< HEAD
=======
          console.log('content:', content);
          // For Lightning/fiat payments, we assume NWC wallet handles this
          // The NWC wallet connection status is handled by the "no wallet configured" warning
>>>>>>> 317cd545
          if (content.currency.tag === Currency_Tags.Fiat) {
            // For fiat payments, convert to msats and check NWC wallet balance
            try {
              const fiatCurrency = (content.currency as any).inner;
              const rawFiatAmount = Number(amount);
              const normalizedFiatAmount = rawFiatAmount / 100; // incoming amount is in minor units (e.g., cents)
              const amountInMsat = await CurrencyConversionService.convertAmount(
                normalizedFiatAmount,
                fiatCurrency[0],
                'MSATS'
              );
              const requestedMsats = Math.round(amountInMsat);

              // Check NWC wallet balance (fiat payments only use NWC wallet)
              let canPay = false;
              if (nwcStatus === true) {
                try {
                  const nwcMsats =
                    (nostrService.walletInfo.data?.get_balance as number | undefined) ?? undefined;
                  if (typeof nwcMsats === 'number' && nwcMsats >= requestedMsats) {
                    canPay = true;
                  }
                } catch (e) {
                  // ignore
                }
              }

              setHasInsufficientBalance(!canPay);
            } catch (error) {
              console.error('Error converting fiat amount for balance check:', error);
              setHasInsufficientBalance(false);
            }
          } else {
            // For eCash/sats payments, check if we have a wallet with sufficient balance
            const requestedMsats = Number(amount);
            const requiredSats = Math.ceil(requestedMsats / 1000); // Convert msats to sats for eCash
            let canPay = false;

            console.log('Checking balances for requested sats:', requiredSats);
            const walletInfo = await activeWallet?.getWalletInfo();
            const walletBalance = Number(walletInfo?.balanceInSats) || 0;
            // 1) Consider NWC LN wallet balance (msats)
            // const walletBalance = Number(walletInfo?.balanceInSats);
            if (!isNaN(walletBalance) && walletBalance >= requiredSats) {
              canPay = true;
            }

            for (const [walletKey, wallet] of Object.entries(wallets)) {
              try {
                const balance = await wallet.getBalance();
                if (balance >= requiredSats) {
                  canPay = true;
                  break;
                }
              } catch (error) {
                console.error('Error checking wallet balance:', error);
                continue;
              }
            }

            setHasInsufficientBalance(!canPay);
          }
        } catch (error) {
          console.error('Error checking payment balance:', error);
          setHasInsufficientBalance(false);
        }
      };

      checkBalance();
    }, [
      isPaymentRequest,
      isSubscriptionRequest,
      hasECashWallets,
      nwcStatus,
      metadata,
      amount,
      wallets,
      walletInfo,
      activeWallet,
    ]);

    // Currency conversion effect
    useEffect(() => {
      const convertCurrency = async () => {
        if (!isMounted.current) return;

        // Only convert for payment and subscription requests with amounts
        if ((!isPaymentRequest && !isSubscriptionRequest) || amount == null) {
          setConvertedAmount(null);
          setIsConvertingCurrency(false);
          return;
        }

        const content = (metadata as SinglePaymentRequest)?.content;
        if (!content) {
          setConvertedAmount(null);
          setIsConvertingCurrency(false);
          return;
        }

        try {
          setIsConvertingCurrency(true);

          // Determine source currency
          const isFiat = content.currency.tag === Currency_Tags.Fiat;
          const fiatCurrency = isFiat ? (content.currency as any).inner : null;
          const sourceCurrency = isFiat
            ? (Array.isArray(fiatCurrency) ? fiatCurrency[0] : fiatCurrency)
            : 'MSATS';
          const sourceAmount = isFiat ? Number(amount) / 100 : Number(amount);

          // Convert to user's preferred currency
          const converted = await CurrencyConversionService.convertAmount(
            sourceAmount,
            sourceCurrency,
            preferredCurrency
          );

          if (isMounted.current) {
            setConvertedAmount(converted);
            setIsConvertingCurrency(false);
          }
        } catch (error) {
          console.error('Currency conversion error:', error);
          if (isMounted.current) {
            setConvertedAmount(null);
            setIsConvertingCurrency(false);
          }
        }
      };

      convertCurrency();
    }, [isPaymentRequest, isSubscriptionRequest, amount, metadata, preferredCurrency]);

    // Format service name with quantity for ticket requests
    const formatServiceName = () => {
      if (isTicketRequest && amount && Number(amount) > 1) {
        const ticketAmount = Number(amount);
        return `${serviceName || 'Unknown Service'} x ${ticketAmount}`;
      }
      return serviceName || 'Unknown Service';
    };

    // Determine what warning to show (if any)
    const warningInfo = useMemo(() => {
      // Only show warnings for payment and subscription requests
      if (!isPaymentRequest && !isSubscriptionRequest) {
        return null;
      }

      // Don't show warnings while wallet status is still loading
      if (eCashLoading) {
        return null;
      }

      // Check if user has any functional wallet
      // For eCash: must have wallets, for Lightning: must be actually connected (not just configured)
      const hasWorkingWallet = hasECashWallets || activeWallet !== undefined;

      if (!hasWorkingWallet) {
        return {
          type: 'no-wallet',
          message: 'No wallet configured',
          description: 'Configure a wallet to make payments',
        };
      }

      if (hasInsufficientBalance) {
        return {
          type: 'insufficient-balance',
          message: 'Insufficient balance',
          description: 'Not enough funds to complete this payment',
        };
      }

      return null;
    }, [
      isPaymentRequest,
      isSubscriptionRequest,
      walletStatusLoading,
      hasECashWallets,
      activeWallet,
      hasInsufficientBalance,
    ]);

    // Determine if approve button should be disabled
    const isApproveDisabled = () => {
      // Only disable for payment and subscription requests
      if (!isPaymentRequest && !isSubscriptionRequest) {
        return false;
      }

      // Don't disable while wallet status is still loading
      if (eCashLoading) {
        return false;
      }

      // Check if user has any functional wallet
      const hasWorkingWallet = hasECashWallets || activeWallet !== undefined;

      // Disable if no wallet configured or insufficient balance
      return !hasWorkingWallet || hasInsufficientBalance;
    };

    const approveDisabled = isApproveDisabled();

    return (
      <View style={[styles.card, { backgroundColor: cardBackgroundColor, shadowColor }]}>
        <Text style={[styles.requestType, { color: secondaryTextColor }]}>
          {getRequestTypeText(type)}
        </Text>

        <Text
          style={[
            styles.serviceName,
            { color: primaryTextColor },
            !serviceName && styles.unknownService,
          ]}
        >
          {isServiceNameLoading ? (
            <SkeletonPulse
              style={[styles.serviceNameSkeleton, { backgroundColor: skeletonBaseColor }]}
            />
          ) : (
            formatServiceName()
          )}
        </Text>

        <Text style={[styles.serviceInfo, { color: secondaryTextColor }]}>
          {truncatePubkey(recipientPubkey)}
        </Text>

        {(isPaymentRequest || isSubscriptionRequest) && amount !== null && (
          <View style={[styles.amountContainer, { borderColor }]}>
            {isSubscriptionRequest ? (
              <View style={styles.amountRow}>
                <Text style={[styles.amountText, { color: primaryTextColor }]}>
                  {(() => {
                    if (!content) return '';
                    if (content.currency.tag === Currency_Tags.Fiat) {
                      const fiatCodeRaw = (content.currency as any).inner;
                      const fiatCode = Array.isArray(fiatCodeRaw)
                        ? fiatCodeRaw[0]
                        : fiatCodeRaw;
                      return `${(Number(amount) / 100).toFixed(2)} ${fiatCode}`;
                    }
                    return `${Number(amount) / 1000} sats`;
                  })()}
                </Text>
                <Text style={[styles.recurranceText, { color: primaryTextColor }]}>
                  {recurrence?.toLowerCase()}
                </Text>
              </View>
            ) : (
              <Text style={[styles.amountText, { color: primaryTextColor }]}>
                {(() => {
                  if (!content) return '';
                  if (content.currency.tag === Currency_Tags.Fiat) {
                    const fiatCode = (content.currency as any).inner;
                    return `${(Number(amount) / 100).toFixed(2)} ${fiatCode}`;
                  }
                  return `${Number(amount) / 1000} sats`;
                })()}
              </Text>
            )}

            {/* Converted amount display - only show if currencies are different */}
            {(isConvertingCurrency || convertedAmount !== null) &&
              (() => {
                if (!content || amount == null) return false;
                const isFiat = content.currency.tag === Currency_Tags.Fiat;
                if (isFiat) {
                  const fiatCodeRaw = (content.currency as any).inner;
                  const fiatCode = Array.isArray(fiatCodeRaw)
                    ? fiatCodeRaw[0]
                    : fiatCodeRaw;
                  return fiatCode !== preferredCurrency;
                }
                return 'MSATS' !== preferredCurrency;
              })() && (
                <View style={styles.convertedAmountContainer}>
                  {isConvertingCurrency ? (
                    <SkeletonPulse
                      style={[
                        styles.convertedAmountSkeleton,
                        { backgroundColor: skeletonBaseColor },
                      ]}
                    />
                  ) : (
                    <Text style={[styles.convertedAmountText, { color: secondaryTextColor }]}>
                      {CurrencyConversionService.formatConvertedAmountWithFallback(
                        convertedAmount,
                        preferredCurrency
                      )}
                    </Text>
                  )}
                </View>
              )}
          </View>
        )}

        {warningInfo && (
          <View
            style={[
              styles.warningContainer,
              { backgroundColor: warningColor + '15', borderColor: warningColor + '40' },
            ]}
          >
            <AlertTriangle size={16} color={warningColor} />
            <View style={styles.warningTextContainer}>
              <Text style={[styles.warningMessage, { color: warningColor }]}>
                {warningInfo.message}
              </Text>
              <Text style={[styles.warningDescription, { color: secondaryTextColor }]}>
                {warningInfo.description}
              </Text>
            </View>
          </View>
        )}

        <View style={styles.actions}>
          <TouchableOpacity
            style={[
              styles.button,
              styles.approveButton,
              {
                backgroundColor: approveDisabled
                  ? useThemeColor({}, 'buttonSecondary')
                  : useThemeColor({}, 'buttonSuccess'),
              },
            ]}
            onPress={() => !approveDisabled && approve(id)}
            disabled={approveDisabled}
          >
            <Ionicons
              name="checkmark-outline"
              size={20}
              color={approveDisabled ? tertiaryColor : buttonSuccessColor}
            />
            <Text
              style={[
                styles.buttonText,
                { color: approveDisabled ? tertiaryColor : buttonSuccessColor },
              ]}
            >
              Approve
            </Text>
          </TouchableOpacity>
          <TouchableOpacity
            style={[
              styles.button,
              styles.denyButton,
              { backgroundColor: useThemeColor({}, 'buttonDanger') },
            ]}
            onPress={() => deny(id)}
          >
            <Ionicons
              name="close-outline"
              size={20}
              color={useThemeColor({}, 'buttonDangerText')}
            />
            <Text style={[styles.buttonText, { color: useThemeColor({}, 'buttonDangerText') }]}>
              Deny
            </Text>
          </TouchableOpacity>
        </View>
      </View>
    );
  },
  (prevProps, nextProps) => {
    // Only re-render if the request id or type changes
    return (
      prevProps.request.id === nextProps.request.id &&
      prevProps.request.type === nextProps.request.type
    );
  }
);

PendingRequestCard.displayName = 'PendingRequestCard';

const styles = StyleSheet.create({
  card: {
    padding: 16,
    borderRadius: 12,
    marginBottom: 12,
    width: Layout.cardWidth, // Centralized card width
    elevation: 2,
    shadowOffset: {
      width: 0,
      height: 1,
    },
    shadowOpacity: 0.22,
    shadowRadius: 2.22,
  },
  requestType: {
    fontSize: 14,
    fontWeight: '400',
    marginBottom: 8,
  },
  serviceName: {
    fontSize: 26,
    fontWeight: '600',
    marginBottom: 4,
  },
  unknownService: {
    fontStyle: 'italic',
  },
  serviceInfo: {
    fontSize: 14,
    marginBottom: 12,
  },
  amountContainer: {
    borderWidth: 1,
    textAlign: 'center',
    borderRadius: 8,
    paddingHorizontal: 10,
    paddingVertical: 20,
    alignSelf: 'center',
    marginBottom: 20,
    width: '100%',
  },
  amountRow: {
    flexDirection: 'row',
    justifyContent: 'center',
    alignItems: 'flex-end',
    width: '100%',
  },
  amountText: {
    fontSize: 30,
    fontWeight: '700',
    textAlign: 'center',
  },
  recurranceText: {
    fontSize: 15,
    fontWeight: '400',
    marginLeft: 15,
    alignSelf: 'flex-end',
    paddingBottom: 5,
  },
  actions: {
    flexDirection: 'row',
    justifyContent: 'space-between',
  },
  button: {
    paddingHorizontal: 16,
    paddingVertical: 10,
    borderRadius: 20,
    flexDirection: 'row',
    alignItems: 'center',
    justifyContent: 'center',
    flex: 1,
    marginHorizontal: 4,
  },
  denyButton: {
    // backgroundColor handled by theme
  },
  approveButton: {
    // backgroundColor handled by theme
  },
  buttonText: {
    fontSize: 14,
    fontWeight: '600',
  },
  serviceNameSkeleton: {
    borderRadius: 8,
    marginBottom: 8,
    width: '80%',
    height: 20,
  },
  warningContainer: {
    flexDirection: 'row',
    alignItems: 'flex-start',
    padding: 12,
    borderRadius: 8,
    borderWidth: 1,
    marginBottom: 16,
    gap: 10,
  },
  warningTextContainer: {
    flex: 1,
    gap: 2,
  },
  warningMessage: {
    fontSize: 14,
    fontWeight: '600',
  },
  warningDescription: {
    fontSize: 12,
    fontWeight: '400',
  },
  convertedAmountContainer: {
    alignItems: 'center',
    marginTop: 8,
  },
  convertedAmountText: {
    fontSize: 14,
    fontWeight: '500',
    fontStyle: 'italic',
  },
  convertedAmountSkeleton: {
    width: 80,
    height: 14,
    borderRadius: 4,
  },
});<|MERGE_RESOLUTION|>--- conflicted
+++ resolved
@@ -58,7 +58,7 @@
     const nostrService = useNostrService();
     const { wallets } = useECash();
     const { preferredCurrency } = useCurrency();
-    const { eCashLoading, hasECashWallets, nwcStatus } = useWalletStatus();
+    const { eCashLoading, hasECashWallets } = useWalletStatus();
     const [serviceName, setServiceName] = useState<string | null>(null);
     const [isServiceNameLoading, setIsServiceNameLoading] = useState(true);
     const [hasInsufficientBalance, setHasInsufficientBalance] = useState(false);
@@ -166,12 +166,8 @@
         }
 
         try {
-<<<<<<< HEAD
-=======
-          console.log('content:', content);
-          // For Lightning/fiat payments, we assume NWC wallet handles this
-          // The NWC wallet connection status is handled by the "no wallet configured" warning
->>>>>>> 317cd545
+          let requestedMsats = Number(amount);
+
           if (content.currency.tag === Currency_Tags.Fiat) {
             // For fiat payments, convert to msats and check NWC wallet balance
             try {
@@ -183,57 +179,40 @@
                 fiatCurrency[0],
                 'MSATS'
               );
-              const requestedMsats = Math.round(amountInMsat);
-
-              // Check NWC wallet balance (fiat payments only use NWC wallet)
-              let canPay = false;
-              if (nwcStatus === true) {
-                try {
-                  const nwcMsats =
-                    (nostrService.walletInfo.data?.get_balance as number | undefined) ?? undefined;
-                  if (typeof nwcMsats === 'number' && nwcMsats >= requestedMsats) {
-                    canPay = true;
-                  }
-                } catch (e) {
-                  // ignore
-                }
-              }
-
-              setHasInsufficientBalance(!canPay);
+
+              requestedMsats = Math.round(amountInMsat);
             } catch (error) {
               console.error('Error converting fiat amount for balance check:', error);
               setHasInsufficientBalance(false);
             }
-          } else {
-            // For eCash/sats payments, check if we have a wallet with sufficient balance
-            const requestedMsats = Number(amount);
-            const requiredSats = Math.ceil(requestedMsats / 1000); // Convert msats to sats for eCash
-            let canPay = false;
-
-            console.log('Checking balances for requested sats:', requiredSats);
-            const walletInfo = await activeWallet?.getWalletInfo();
-            const walletBalance = Number(walletInfo?.balanceInSats) || 0;
-            // 1) Consider NWC LN wallet balance (msats)
-            // const walletBalance = Number(walletInfo?.balanceInSats);
-            if (!isNaN(walletBalance) && walletBalance >= requiredSats) {
-              canPay = true;
+          }
+
+          const requiredSats = Math.ceil(requestedMsats / 1000); // Convert msats to sats for eCash
+          let canPay = false;
+
+          console.log('Checking balances for requested sats:', requiredSats);
+          const walletInfo = await activeWallet?.getWalletInfo();
+          const walletBalance = Number(walletInfo?.balanceInSats) || 0;
+          // 1) Consider NWC LN wallet balance (msats)
+          // const walletBalance = Number(walletInfo?.balanceInSats);
+          if (!isNaN(walletBalance) && walletBalance >= requiredSats) {
+            canPay = true;
+          }
+
+          for (const [walletKey, wallet] of Object.entries(wallets)) {
+            try {
+              const balance = await wallet.getBalance();
+              if (balance >= requiredSats) {
+                canPay = true;
+                break;
+              }
+            } catch (error) {
+              console.error('Error checking wallet balance:', error);
+              continue;
             }
-
-            for (const [walletKey, wallet] of Object.entries(wallets)) {
-              try {
-                const balance = await wallet.getBalance();
-                if (balance >= requiredSats) {
-                  canPay = true;
-                  break;
-                }
-              } catch (error) {
-                console.error('Error checking wallet balance:', error);
-                continue;
-              }
-            }
-
-            setHasInsufficientBalance(!canPay);
           }
+
+          setHasInsufficientBalance(!canPay);
         } catch (error) {
           console.error('Error checking payment balance:', error);
           setHasInsufficientBalance(false);
@@ -245,7 +224,6 @@
       isPaymentRequest,
       isSubscriptionRequest,
       hasECashWallets,
-      nwcStatus,
       metadata,
       amount,
       wallets,
@@ -351,7 +329,6 @@
     }, [
       isPaymentRequest,
       isSubscriptionRequest,
-      walletStatusLoading,
       hasECashWallets,
       activeWallet,
       hasInsufficientBalance,
