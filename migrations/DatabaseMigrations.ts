--- conflicted
+++ resolved
@@ -412,7 +412,28 @@
 
     if (currentDbVersion <= 18) {
       await db.execAsync(`
-<<<<<<< HEAD
+        CREATE TABLE IF NOT EXISTS bunker_secrets (
+          secret TEXT PRIMARY KEY NOT NULL UNIQUE,
+          used INTEGER NOT NULL DEFAULT 0 CHECK (used IN (0, 1))
+        );
+
+        CREATE INDEX IF NOT EXISTS idx_bunker_secrets ON bunker_secrets(secret);
+
+        CREATE TABLE IF NOT EXISTS bunker_allowed_clients (
+          client_pubkey TEXT PRIMARY KEY NOT NULL UNIQUE,
+          client_name TEXT,
+          requested_permissions TEXT,
+          granted_permissions TEXT,
+          created_at INTEGER NOT NULL,
+          last_seen INTEGER NOT NULL,
+          revoked INTEGER NOT NULL DEFAULT 0 CHECK (revoked IN (0, 1))
+        );
+      `);
+      currentDbVersion = 19;
+    }
+
+    if (currentDbVersion <= 19) {
+      await db.execAsync(`
         CREATE TABLE IF NOT EXISTS nip05_contacts (
           id INTEGER PRIMARY KEY AUTOINCREMENT,
           name TEXT NOT NULL,
@@ -428,28 +449,8 @@
         CREATE INDEX IF NOT EXISTS idx_nip05_contacts_npub ON nip05_contacts(npub);
         CREATE INDEX IF NOT EXISTS idx_nip05_contacts_nickname ON nip05_contacts(nickname);
       `);
-      currentDbVersion = 19;
-      console.log('Created nip05_contacts table- now at version 19');
-=======
-        CREATE TABLE IF NOT EXISTS bunker_secrets (
-          secret TEXT PRIMARY KEY NOT NULL UNIQUE,
-          used INTEGER NOT NULL DEFAULT 0 CHECK (used IN (0, 1))
-        );
-
-        CREATE INDEX IF NOT EXISTS idx_bunker_secrets ON bunker_secrets(secret);
-
-        CREATE TABLE IF NOT EXISTS bunker_allowed_clients (
-          client_pubkey TEXT PRIMARY KEY NOT NULL UNIQUE,
-          client_name TEXT,
-          requested_permissions TEXT,
-          granted_permissions TEXT,
-          created_at INTEGER NOT NULL,
-          last_seen INTEGER NOT NULL,
-          revoked INTEGER NOT NULL DEFAULT 0 CHECK (revoked IN (0, 1))
-        );
-      `);
-      currentDbVersion = 19;
->>>>>>> f5660a9d
+      currentDbVersion = 20;
+      console.log('Created nip05_contacts table- now at version 20');
     }
 
     await db.execAsync(`PRAGMA user_version = ${DATABASE_VERSION}`);
