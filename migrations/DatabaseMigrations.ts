import { SQLiteDatabase } from 'expo-sqlite';

// Function to migrate database schema if needed
export default async function migrateDbIfNeeded(db: SQLiteDatabase) {
<<<<<<< HEAD
  const DATABASE_VERSION = 18;
=======
  console.log('Database initialization started');
  const DATABASE_VERSION = 16;
>>>>>>> 317cd545

  try {
    let { user_version: currentDbVersion } = (await db.getFirstAsync<{
      user_version: number;
    }>('PRAGMA user_version')) ?? { user_version: 0 };

    if (currentDbVersion >= DATABASE_VERSION) {
      return;
    }

    console.log(`Migrating database from version ${currentDbVersion} to ${DATABASE_VERSION}`);

    if (currentDbVersion <= 0) {
      await db.execAsync(`
        PRAGMA journal_mode = 'wal';
      `);
      currentDbVersion = 1;
    }

    if (currentDbVersion <= 1) {
      await db.execAsync(`
        CREATE TABLE IF NOT EXISTS activities (
          id TEXT PRIMARY KEY NOT NULL,
          type TEXT NOT NULL CHECK (type IN ('auth', 'pay')), -- Maps to ActivityType enum
          service_name TEXT NOT NULL,
          service_key TEXT NOT NULL,
          detail TEXT NOT NULL,
          date INTEGER NOT NULL, -- Unix timestamp
          amount INTEGER, -- NULL for Auth type
          currency TEXT, -- NULL for Auth type
          request_id TEXT NOT NULL, -- Reference to the original request if applicable
          created_at INTEGER NOT NULL -- Unix timestamp
        );

        -- Create subscriptions table for recurring payments
        CREATE TABLE IF NOT EXISTS subscriptions (
          id TEXT PRIMARY KEY NOT NULL,
          request_id TEXT NOT NULL, -- Reference to the original subscription request
          service_name TEXT NOT NULL,
          service_key TEXT NOT NULL,
          amount INTEGER NOT NULL,
          currency TEXT NOT NULL,
          recurrence_calendar TEXT NOT NULL,
          recurrence_max_payments INTEGER,
          recurrence_until INTEGER,
          recurrence_first_payment_due INTEGER NOT NULL,
          status TEXT NOT NULL CHECK (status IN ('active', 'cancelled', 'expired')),
          last_payment_date INTEGER, -- Unix timestamp of last successful payment
          next_payment_date INTEGER, -- Unix timestamp of next scheduled payment
          created_at INTEGER NOT NULL -- Unix timestamp
        );

        -- Create indexes for better query performance
        CREATE INDEX IF NOT EXISTS idx_activities_date ON activities(date);
        CREATE INDEX IF NOT EXISTS idx_activities_type ON activities(type);
        CREATE INDEX IF NOT EXISTS idx_subscriptions_next_payment ON subscriptions(next_payment_date);
      `);
      currentDbVersion = 2;
    }

    if (currentDbVersion <= 2) {
      await db.execAsync(`
        -- Add subscription_id column to activities
        ALTER TABLE activities ADD COLUMN subscription_id TEXT REFERENCES subscriptions(id) ON DELETE SET NULL;

        -- Create index for subscription_id
        CREATE INDEX IF NOT EXISTS idx_activities_subscription ON activities(subscription_id);
      `);
      currentDbVersion = 3;
    }

    if (currentDbVersion <= 3) {
      await db.execAsync(`
        -- Create name_cache table for storing resolved service names
        CREATE TABLE IF NOT EXISTS name_cache (
          service_pubkey TEXT PRIMARY KEY NOT NULL,
          service_name TEXT NOT NULL,
          expires_at INTEGER NOT NULL, -- Unix timestamp for expiration
          created_at INTEGER NOT NULL -- Unix timestamp
        );

        -- Create index for faster lookups
        CREATE INDEX IF NOT EXISTS idx_name_cache_expires ON name_cache(expires_at);
      `);
      currentDbVersion = 4;
    }

    if (currentDbVersion <= 4) {
      await db.execAsync(`
        CREATE TABLE IF NOT EXISTS nostr_relays (
          ws_uri TEXT NOT NULL UNIQUE,
          created_at INTEGER NOT NULL -- Unix timestamp
        )
      `);
      currentDbVersion = 5;
    }

    if (currentDbVersion <= 5) {
      await db.execAsync(`
        CREATE TABLE IF NOT EXISTS stored_pending_requests (
          id TEXT NOT NULL UNIQUE,
          event_id TEXT NOT NULL,
          approved INTEGER NOT NULL, 
          created_at INTEGER NOT NULL -- Unix timestamp
        );
      `);
      currentDbVersion = 6;
    }

    if (currentDbVersion <= 6) {
      await db.execAsync(`
        -- CashuStorage tables for eCash wallet functionality
        
        -- Proofs table
        CREATE TABLE IF NOT EXISTS cashu_proofs (
          y BLOB PRIMARY KEY,
          mint_url TEXT NOT NULL,
          state TEXT CHECK (state IN ('SPENT', 'UNSPENT', 'PENDING', 'RESERVED', 'PENDINGSPENT')) NOT NULL,
          spending_condition TEXT,
          unit TEXT NOT NULL,
          amount INTEGER NOT NULL,
          keyset_id TEXT NOT NULL,
          secret TEXT NOT NULL,
          c BLOB NOT NULL,
          witness TEXT,
          dleq_e BLOB,
          dleq_s BLOB,
          dleq_r BLOB
        );
        
        CREATE INDEX IF NOT EXISTS cashu_proofs_state_index ON cashu_proofs(state);
        CREATE INDEX IF NOT EXISTS cashu_proofs_secret_index ON cashu_proofs(secret);
        CREATE INDEX IF NOT EXISTS cashu_proofs_spending_condition_index ON cashu_proofs(spending_condition);
        CREATE INDEX IF NOT EXISTS cashu_proofs_unit_index ON cashu_proofs(unit);
        CREATE INDEX IF NOT EXISTS cashu_proofs_amount_index ON cashu_proofs(amount);
        
        -- Blind signatures table
        CREATE TABLE IF NOT EXISTS cashu_blind_signatures (
          y BLOB PRIMARY KEY,
          amount INTEGER NOT NULL,
          keyset_id TEXT NOT NULL,
          c BLOB NOT NULL
        );
        
        CREATE INDEX IF NOT EXISTS cashu_blind_signatures_keyset_id_index ON cashu_blind_signatures(keyset_id);
        
        -- Transactions table
        CREATE TABLE IF NOT EXISTS cashu_transactions (
          id BLOB PRIMARY KEY,
          mint_url TEXT NOT NULL,
          direction TEXT CHECK (direction IN ('Incoming', 'Outgoing')) NOT NULL,
          amount INTEGER NOT NULL,
          fee INTEGER NOT NULL,
          unit TEXT NOT NULL,
          ys BLOB NOT NULL,
          timestamp INTEGER NOT NULL,
          memo TEXT,
          metadata TEXT
        );
        
        CREATE INDEX IF NOT EXISTS cashu_transactions_mint_url_index ON cashu_transactions(mint_url);
        CREATE INDEX IF NOT EXISTS cashu_transactions_direction_index ON cashu_transactions(direction);
        CREATE INDEX IF NOT EXISTS cashu_transactions_unit_index ON cashu_transactions(unit);
        CREATE INDEX IF NOT EXISTS cashu_transactions_timestamp_index ON cashu_transactions(timestamp);
        
        -- Keys table
        CREATE TABLE IF NOT EXISTS cashu_keys (
          id TEXT PRIMARY KEY,
          keys TEXT NOT NULL
        );
        
        -- Keyset counters table
        CREATE TABLE IF NOT EXISTS cashu_keyset_counters (
          keyset_id TEXT PRIMARY KEY,
          counter INTEGER NOT NULL DEFAULT 0
        );
        
        -- Mints table
        CREATE TABLE IF NOT EXISTS cashu_mints (
          mint_url TEXT PRIMARY KEY,
          mint_info TEXT
        );
        
        -- Mint keysets table
        CREATE TABLE IF NOT EXISTS cashu_mint_keysets (
          mint_url TEXT NOT NULL,
          keyset_id TEXT NOT NULL,
          keyset TEXT NOT NULL,
          PRIMARY KEY (mint_url, keyset_id),
          FOREIGN KEY (mint_url) REFERENCES cashu_mints(mint_url) ON DELETE CASCADE
        );
        
        CREATE INDEX IF NOT EXISTS cashu_mint_keysets_mint_url_index ON cashu_mint_keysets(mint_url);
        CREATE INDEX IF NOT EXISTS cashu_mint_keysets_keyset_id_index ON cashu_mint_keysets(keyset_id);
      `);
      currentDbVersion = 7;
    }

    if (currentDbVersion <= 7) {
      await db.execAsync(`
        -- Update activities table to allow 'ticket' type
        -- First, create a new table with the updated constraint
        CREATE TABLE activities_new (
          id TEXT PRIMARY KEY NOT NULL,
          type TEXT NOT NULL CHECK (type IN ('auth', 'pay', 'ticket')),
          service_name TEXT NOT NULL,
          service_key TEXT NOT NULL,
          detail TEXT NOT NULL,
          date INTEGER NOT NULL,
          amount INTEGER,
          currency TEXT,
          request_id TEXT NOT NULL,
          created_at INTEGER NOT NULL,
          subscription_id TEXT REFERENCES subscriptions(id) ON DELETE SET NULL
        );
        
        -- Copy data from old table to new table
        INSERT INTO activities_new SELECT * FROM activities;
        
        -- Drop old table and rename new table
        DROP TABLE activities;
        ALTER TABLE activities_new RENAME TO activities;
        
        -- Recreate indexes
        CREATE INDEX IF NOT EXISTS idx_activities_date ON activities(date);
        CREATE INDEX IF NOT EXISTS idx_activities_type ON activities(type);
        CREATE INDEX IF NOT EXISTS idx_activities_subscription ON activities(subscription_id);
      `);
      currentDbVersion = 8;
    }

    if (currentDbVersion <= 8) {
      await db.execAsync(`
        -- Update activities table to allow ticket_approved and ticket_denied types
        -- First, create a new table with the updated constraint
        CREATE TABLE activities_new (
          id TEXT PRIMARY KEY NOT NULL,
          type TEXT NOT NULL CHECK (type IN ('auth', 'pay', 'ticket', 'ticket_approved', 'ticket_denied')),
          service_name TEXT NOT NULL,
          service_key TEXT NOT NULL,
          detail TEXT NOT NULL,
          date INTEGER NOT NULL,
          amount INTEGER,
          currency TEXT,
          request_id TEXT NOT NULL,
          created_at INTEGER NOT NULL,
          subscription_id TEXT REFERENCES subscriptions(id) ON DELETE SET NULL
        );
        
        -- Copy data from old table to new table
        INSERT INTO activities_new SELECT * FROM activities;
        
        -- Drop old table and rename new table
        DROP TABLE activities;
        ALTER TABLE activities_new RENAME TO activities;
        
        -- Recreate indexes
        CREATE INDEX IF NOT EXISTS idx_activities_date ON activities(date);
        CREATE INDEX IF NOT EXISTS idx_activities_type ON activities(type);
        CREATE INDEX IF NOT EXISTS idx_activities_subscription ON activities(subscription_id);
      `);
      currentDbVersion = 9;
    }

    if (currentDbVersion <= 9) {
      await db.execAsync(`
        -- Update activities table to allow ticket_received type
        -- First, create a new table with the updated constraint
        CREATE TABLE activities_new (
          id TEXT PRIMARY KEY NOT NULL,
          type TEXT NOT NULL CHECK (type IN ('auth', 'pay', 'ticket', 'ticket_approved', 'ticket_denied', 'ticket_received')),
          service_name TEXT NOT NULL,
          service_key TEXT NOT NULL,
          detail TEXT NOT NULL,
          date INTEGER NOT NULL,
          amount INTEGER,
          currency TEXT,
          request_id TEXT NOT NULL,
          created_at INTEGER NOT NULL,
          subscription_id TEXT REFERENCES subscriptions(id) ON DELETE SET NULL
        );
        
        -- Copy data from old table to new table
        INSERT INTO activities_new SELECT * FROM activities;
        
        -- Drop old table and rename new table
        DROP TABLE activities;
        ALTER TABLE activities_new RENAME TO activities;
        
        -- Recreate indexes
        CREATE INDEX IF NOT EXISTS idx_activities_date ON activities(date);
        CREATE INDEX IF NOT EXISTS idx_activities_type ON activities(type);
        CREATE INDEX IF NOT EXISTS idx_activities_subscription ON activities(subscription_id);
      `);
      currentDbVersion = 10;
    }

    if (currentDbVersion <= 10) {
      await db.execAsync(`
        CREATE TABLE IF NOT EXISTS processed_cashu_tokens (
          token_hash TEXT PRIMARY KEY NOT NULL,
          mint_url TEXT NOT NULL,
          unit TEXT NOT NULL,
          amount INTEGER NOT NULL,
          processed_at INTEGER NOT NULL -- Unix timestamp
        );
        CREATE INDEX IF NOT EXISTS idx_processed_cashu_tokens_hash ON processed_cashu_tokens(token_hash);
        CREATE INDEX IF NOT EXISTS idx_processed_cashu_tokens_mint ON processed_cashu_tokens(mint_url);
      `);
      currentDbVersion = 11;
    }

    if (currentDbVersion <= 11) {
      await db.execAsync(`
        CREATE TABLE IF NOT EXISTS payment_status (
          id INTEGER PRIMARY KEY AUTOINCREMENT,
          invoice TEXT NOT NULL,
          action_type TEXT NOT NULL CHECK (action_type IN ('payment_started', 'payment_completed', 'payment_failed')),
          created_at INTEGER NOT NULL -- Unix timestamp
        );
        CREATE INDEX IF NOT EXISTS idx_payment_status_invoice ON payment_status(invoice);
        CREATE INDEX IF NOT EXISTS idx_payment_status_action_type ON payment_status(action_type);
        CREATE INDEX IF NOT EXISTS idx_payment_status_created_at ON payment_status(created_at);
        
        -- Add status column to activities table
        ALTER TABLE activities ADD COLUMN status TEXT DEFAULT 'neutral' CHECK (status IN ('neutral', 'positive', 'negative', 'pending'));
        CREATE INDEX IF NOT EXISTS idx_activities_status ON activities(status);
      `);
      currentDbVersion = 12;
    }

    if (currentDbVersion <= 12) {
      await db.execAsync(`
        -- Add invoice column to activities table for payment activities
        ALTER TABLE activities ADD COLUMN invoice TEXT;
        CREATE INDEX IF NOT EXISTS idx_activities_invoice ON activities(invoice);
      `);
      currentDbVersion = 13;
    }

    if (currentDbVersion <= 13) {
      await db.execAsync(`
        -- Add converted amount and currency columns to activities table
        ALTER TABLE activities ADD COLUMN converted_amount REAL;
        ALTER TABLE activities ADD COLUMN converted_currency TEXT;
        CREATE INDEX IF NOT EXISTS idx_activities_converted_currency ON activities(converted_currency);
      `);
      currentDbVersion = 14;
    }

    if (currentDbVersion <= 14) {
      await db.execAsync(`
        -- Add converted amount and currency columns to subscription table
        ALTER TABLE subscriptions ADD COLUMN converted_amount REAL;
        ALTER TABLE subscriptions ADD COLUMN converted_currency TEXT;
        CREATE INDEX IF NOT EXISTS idx_subscriptions_converted_currency ON subscriptions(converted_currency);
      `);
      currentDbVersion = 15;
    }

    if (currentDbVersion <= 15) {
      // Deduplicate existing rows by request_id before enforcing uniqueness
      try {
        await db.execAsync(`
          -- Remove duplicate activities keeping the earliest row per request_id
          DELETE FROM activities
          WHERE rowid NOT IN (
            SELECT MIN(rowid)
            FROM activities
            GROUP BY request_id
          );
        `);
      } catch (_) {
        // Best-effort cleanup; continue even if this fails
      }

      await db.execAsync(`
        -- Ensure request_id is unique to deduplicate activities at the DB level
        CREATE UNIQUE INDEX IF NOT EXISTS idx_activities_request_id_unique ON activities(request_id);
      `);
      currentDbVersion = 16;
    }

    if (currentDbVersion <= 16) {
      await db.execAsync(`
        CREATE TABLE IF NOT EXISTS processed_notification_events (
          event_id TEXT PRIMARY KEY NOT NULL,
          processed_at INTEGER NOT NULL -- Unix timestamp
        );

        CREATE INDEX IF NOT EXISTS idx_processed_notification_events_processed_at ON processed_notification_events(processed_at);
      `);
      currentDbVersion = 17;
    }

    if (currentDbVersion <= 17) {
      await db.execAsync(`
        CREATE TABLE IF NOT EXISTS processing_subscriptions (
          subscription_id TEXT PRIMARY KEY NOT NULL,
          processed_at INTEGER NOT NULL -- Unix timestamp
        );

        CREATE INDEX IF NOT EXISTS idx_processing_subscriptions_processed_at ON processing_subscriptions(processed_at);
      `);
      currentDbVersion = 18;
    }

    if (currentDbVersion <= 15) {
      await db.execAsync(`
        CREATE TABLE IF NOT EXISTS nip05_contacts (
          id INTEGER PRIMARY KEY AUTOINCREMENT,
          name TEXT NOT NULL,
          npub TEXT NOT NULL,
          domain TEXT NOT NULL,
          display_name TEXT,
          nickname TEXT,
          avatar_uri TEXT,
          created_at INTEGER NOT NULL
        );

        CREATE INDEX IF NOT EXISTS idx_nip05_contacts_name ON nip05_contacts(name);
        CREATE INDEX IF NOT EXISTS idx_nip05_contacts_npub ON nip05_contacts(npub);
        CREATE INDEX IF NOT EXISTS idx_nip05_contacts_nickname ON nip05_contacts(nickname);
      `);
      currentDbVersion = 16;
      console.log('Created nip05_contacts table- now at version 16');
    }

    await db.execAsync(`PRAGMA user_version = ${DATABASE_VERSION}`);
    console.log(`Database migration completed to version ${DATABASE_VERSION}`);
  } catch (error) {
    console.error('Database migration failed:', error);
    // Even if migration fails, try to set as initialized to prevent blocking the app
    console.warn(
      'Setting database as initialized despite migration errors to prevent app blocking'
    );
  }
}<|MERGE_RESOLUTION|>--- conflicted
+++ resolved
@@ -2,12 +2,7 @@
 
 // Function to migrate database schema if needed
 export default async function migrateDbIfNeeded(db: SQLiteDatabase) {
-<<<<<<< HEAD
-  const DATABASE_VERSION = 18;
-=======
-  console.log('Database initialization started');
-  const DATABASE_VERSION = 16;
->>>>>>> 317cd545
+  const DATABASE_VERSION = 19;
 
   try {
     let { user_version: currentDbVersion } = (await db.getFirstAsync<{
@@ -415,7 +410,7 @@
       currentDbVersion = 18;
     }
 
-    if (currentDbVersion <= 15) {
+    if (currentDbVersion <= 18) {
       await db.execAsync(`
         CREATE TABLE IF NOT EXISTS nip05_contacts (
           id INTEGER PRIMARY KEY AUTOINCREMENT,
@@ -432,8 +427,8 @@
         CREATE INDEX IF NOT EXISTS idx_nip05_contacts_npub ON nip05_contacts(npub);
         CREATE INDEX IF NOT EXISTS idx_nip05_contacts_nickname ON nip05_contacts(nickname);
       `);
-      currentDbVersion = 16;
-      console.log('Created nip05_contacts table- now at version 16');
+      currentDbVersion = 19;
+      console.log('Created nip05_contacts table- now at version 19');
     }
 
     await db.execAsync(`PRAGMA user_version = ${DATABASE_VERSION}`);
