import { ThemedText } from '@/components/ThemedText';
import { ThemedView } from '@/components/ThemedView';
import { useThemeColor } from '@/hooks/useThemeColor';
import { useLocalSearchParams, useRouter } from 'expo-router';
import { ArrowLeft, Send } from 'lucide-react-native';
import { SafeAreaView } from 'react-native-safe-area-context';
import { ActivityIndicator, StyleSheet, Text, TouchableOpacity } from 'react-native';
import { Colors } from 'react-native/Libraries/NewAppScreen';
import { useCallback, useEffect, useState } from 'react';
import bolt11 from 'light-bolt11-decoder';
import { CurrencyConversionService } from '@/services/CurrencyConversionService';
import { useCurrency } from '@/context/CurrencyContext';
import {
  PrepareSendPaymentResponse,
  SendPaymentMethod,
} from '@breeztech/breez-sdk-spark-react-native';
import { useWalletManager } from '@/context/WalletManagerContext';
import { BreezService } from '@/services/BreezService';
<<<<<<< HEAD
import { WALLET_TYPE } from '@/models/WalletType';
=======
import WALLET_TYPE from '@/models/WalletType';
import LottieView from 'lottie-react-native';

enum PageState {
  PaymentRecap,
  PaymentSent,
}
>>>>>>> 1ef0b571

export default function MyWalletManagementSecret() {
  const { invoice } = useLocalSearchParams<{ invoice: string }>();
  const router = useRouter();

  const { preferredCurrency } = useCurrency();
  const { getWallet } = useWalletManager();
  const [breezWallet, setBreezWallet] = useState<BreezService | null>(null);

  const [amountMillisats, setAmountMillisats] = useState<number | null>(null);
  const [convertedAmount, setConvertedAmount] = useState<number | null>(null);
  const [feesInSats, setFeesInSats] = useState<number | null>(null);
  const [convertedFeesInSats, setConvertedFeesInSats] = useState<number | null>(null);
  const [description, setDescription] = useState<string | null>(null);
  const [prepareSendPaymentResponse, setPrepareSendPaymentResponse] =
    useState<PrepareSendPaymentResponse | null>(null);
  const [isSendPaymentLoading, setIsSendPaymentLoading] = useState(false);
  const [pageState, setPageState] = useState(PageState.PaymentRecap);

  const backgroundColor = useThemeColor({}, 'background');
  const primaryTextColor = useThemeColor({}, 'textPrimary');
  const secondaryTextColor = useThemeColor({}, 'textSecondary');
  const buttonPrimaryColor = useThemeColor({}, 'buttonPrimary');
  const buttonPrimaryTextColor = useThemeColor({}, 'buttonPrimaryText');

  const confirmPayment = useCallback(async () => {
    if (breezWallet == null) return;
    if (prepareSendPaymentResponse == null) return;

    setIsSendPaymentLoading(true);
    await breezWallet.sendPaymentWithPrepareResponse(prepareSendPaymentResponse);
    setIsSendPaymentLoading(false);

    setPageState(PageState.PaymentSent);

    setTimeout(() => {
      router.replace('/breezwallet');
    }, 2000);
  }, [prepareSendPaymentResponse, breezWallet]);

  useEffect(() => {
    let active = true;

    getWallet(WALLET_TYPE.BREEZ).then(wallet => {
      if (active) setBreezWallet(wallet);
    });

    return () => {
      active = false;
    };
  }, [getWallet]);

  useEffect(() => {
    if (breezWallet == null) return;

    const parseInvoiceData = async () => {
      bolt11.decode(invoice).sections.map(async section => {
        if (section.name === 'amount') {
          setAmountMillisats(Number(section.value));
          const converted = await CurrencyConversionService.convertAmount(
            Number(section.value) / 1000,
            'sats',
            preferredCurrency
          );
          setConvertedAmount(converted);

          const prepareResponse = await breezWallet?.prepareSendPayment(
            invoice,
            BigInt(Number(section.value) / 1000)
          );

          setPrepareSendPaymentResponse(prepareResponse);
          if (prepareResponse.paymentMethod instanceof SendPaymentMethod.Bolt11Invoice) {
            const { lightningFeeSats, sparkTransferFeeSats } = prepareResponse.paymentMethod.inner;
            const totalFees = lightningFeeSats + (sparkTransferFeeSats ?? BigInt(0));
            const convertedFees = await CurrencyConversionService.convertAmount(
              Number(totalFees),
              'sats',
              preferredCurrency
            );
            setFeesInSats(Number(totalFees));
            setConvertedFeesInSats(convertedFees);
          }
        } else if (section.name === 'description') {
          setDescription(section.value);
        }
      });
    };

    parseInvoiceData();
  }, [invoice, breezWallet, preferredCurrency]);

  return (
    <SafeAreaView style={[styles.safeArea, { backgroundColor }]} edges={['top']}>
      <ThemedView style={[styles.container, { backgroundColor }]}>
        <ThemedView style={[styles.header, { backgroundColor }]}>
          <TouchableOpacity onPress={() => router.back()} style={styles.backButton}>
            <ArrowLeft size={20} color={primaryTextColor} />
          </TouchableOpacity>
          <ThemedText style={[styles.headerText, { color: primaryTextColor }]}>Pay</ThemedText>
        </ThemedView>

        {pageState === PageState.PaymentRecap ? (
          <ThemedView
            style={{
              ...styles.content,
              flex: 1,
              justifyContent: 'center',
              alignItems: 'center',
              gap: 20,
            }}
          >
            <ThemedView style={{ gap: 5, alignItems: 'center', justifyContent: 'center', flex: 1 }}>
              <ThemedView style={{ flexDirection: 'row', gap: 10, alignItems: 'flex-end' }}>
                <Text style={{ color: primaryTextColor, fontSize: 50, fontWeight: 'bold' }}>
                  {amountMillisats ? amountMillisats / 1000 : 0}
                </Text>
                <Text style={{ color: secondaryTextColor, fontSize: 30 }}>sats</Text>
              </ThemedView>

              <ThemedView style={{ flexDirection: 'row', alignItems: 'flex-end' }}>
                <Text style={{ color: secondaryTextColor, fontSize: 30 }}>
                  {CurrencyConversionService.formatConvertedAmountWithFallback(
                    convertedAmount,
                    preferredCurrency
                  )}
                </Text>
              </ThemedView>

              <ThemedView>
                <ThemedView style={{ flexDirection: 'row', gap: 10, width: '70%' }}>
                  <ThemedView style={{ width: '40%', alignItems: 'flex-end' }}>
                    <ThemedText type="defaultSemiBold">Description</ThemedText>
                  </ThemedView>
                  <ThemedView style={{ width: '60%', alignItems: 'flex-start' }}>
                    <ThemedText>{description ?? 'No description'}</ThemedText>
                  </ThemedView>
                </ThemedView>
              </ThemedView>

              <ThemedView style={{ flexDirection: 'row', gap: 10, width: '70%' }}>
                <ThemedView style={{ width: '40%', alignItems: 'flex-end' }}>
                  <ThemedText type="defaultSemiBold">Fee</ThemedText>
                </ThemedView>
                <ThemedView style={{ width: '60%', alignItems: 'flex-start' }}>
                  <ThemedView style={{ flexDirection: 'row', gap: 5 }}>
                    <ThemedText>{feesInSats} sats</ThemedText>
                    <ThemedText style={{ color: secondaryTextColor }}>
                      {CurrencyConversionService.formatConvertedAmountWithFallback(
                        convertedFeesInSats,
                        preferredCurrency
                      )}
                    </ThemedText>
                  </ThemedView>
                </ThemedView>
              </ThemedView>
            </ThemedView>

            <ThemedView
              style={{
                flexDirection: 'row',
                gap: 40,
                backgroundColor: buttonPrimaryColor,
                borderRadius: 25,
                paddingTop: 10,
                paddingBottom: 10,
                paddingLeft: 30,
                paddingRight: 30,
              }}
            >
              <TouchableOpacity onPress={confirmPayment} disabled={isSendPaymentLoading}>
                <ThemedView
                  style={{ flexDirection: 'row', gap: 10, backgroundColor: buttonPrimaryColor }}
                >
                  {isSendPaymentLoading ? (
                    <ActivityIndicator size="small" color={buttonPrimaryTextColor} />
                  ) : (
                    <>
                      <Send color={buttonPrimaryTextColor} />
                      <ThemedText style={{ fontWeight: 'bold', color: buttonPrimaryTextColor }}>
                        Pay
                      </ThemedText>
                    </>
                  )}
                </ThemedView>
              </TouchableOpacity>
            </ThemedView>
          </ThemedView>
        ) : (
          <ThemedView
            style={{
              alignItems: 'center',
              justifyContent: 'center',
              flex: 1,
              gap: 30,
            }}
          >
            <LottieView
              source={require('../../assets/icons/CheckAnimation.json')}
              autoPlay
              loop={false}
              style={{ width: 200, height: 200 }}
            />
          </ThemedView>
        )}
      </ThemedView>
    </SafeAreaView>
  );
}

const styles = StyleSheet.create({
  safeArea: {
    flex: 1,
    // backgroundColor handled by theme
  },
  container: {
    flex: 1,
    // backgroundColor handled by theme
  },
  header: {
    flexDirection: 'row',
    alignItems: 'center',
    paddingHorizontal: 20,
    paddingTop: 10,
    paddingBottom: 20,
    // backgroundColor handled by theme
  },
  backButton: {
    marginRight: 15,
  },
  headerText: {
    fontSize: 20,
    fontWeight: 'bold',
  },
  content: {
    flex: 1,
    paddingHorizontal: 20,
    paddingVertical: 20,
  },
  description: {
    // color handled by theme
    fontSize: 16,
    lineHeight: 24,
    marginBottom: 24,
  },
  walletUrlCard: {
    borderRadius: 20,
    padding: 16,
    marginBottom: 24,
    // backgroundColor handled by theme
  },
  walletUrlHeader: {
    flexDirection: 'row',
    alignItems: 'center',
    justifyContent: 'space-between',
    marginBottom: 12,
  },
  walletUrlLabel: {
    fontSize: 16,
    fontWeight: '600',
    // color handled by theme
  },
  walletUrlInputContainer: {
    flexDirection: 'row',
    alignItems: 'flex-start',
    marginBottom: 12,
  },
  walletUrlInput: {
    flex: 1,
    // color and backgroundColor handled by theme
    fontSize: 14,
    paddingHorizontal: 12,
    paddingVertical: 12,
    borderRadius: 12,
    borderWidth: 1,
    marginRight: 8,
    textAlignVertical: 'top',
    minHeight: 44,
    maxHeight: 200,
  },
  walletUrlAction: {
    width: 36,
    height: 36,
    borderRadius: 18,
    justifyContent: 'center',
    alignItems: 'center',
    // backgroundColor handled by theme
  },
  walletUrlActions: {
    flexDirection: 'column',
    gap: 8,
  },
  deleteButton: {
    marginTop: 4,
  },
  qrCodeButton: {
    // backgroundColor handled by theme
    width: 36,
    height: 36,
    borderRadius: 18,
    justifyContent: 'center',
    alignItems: 'center',
  },
  statusContainer: {
    paddingVertical: 12,
    alignItems: 'center',
  },
  statusText: {
    fontSize: 16,
    color: Colors.almostWhite,
  },
  walletStatusContainer: {
    // backgroundColor handled by theme
    borderRadius: 20,
    padding: 16,
    marginTop: 16,
    minHeight: 80,
  },
  walletStatusHeader: {
    flexDirection: 'row',
    alignItems: 'center',
    justifyContent: 'space-between',
    marginBottom: 20,
  },
  walletStatusTitle: {
    fontSize: 18,
    fontWeight: 'bold',
  },
  connectionStatusSection: {
    marginBottom: 0,
  },
  connectionStatusRow: {
    flexDirection: 'row',
    alignItems: 'center',
    width: '100%',
  },
  connectionStatusIcon: {
    width: 40,
    height: 40,
    borderRadius: 20,
    // backgroundColor handled by theme
    justifyContent: 'center',
    alignItems: 'center',
    marginRight: 12,
  },
  loadingSpinner: {
    // Could add rotation animation here if needed
  },
  connectionStatusContent: {
    flex: 1,
  },
  connectionStatusHorizontal: {
    flexDirection: 'row',
    alignItems: 'center',
    justifyContent: 'space-between',
    width: '100%',
  },
  connectionStatusLabel: {
    fontSize: 14,
    color: Colors.dirtyWhite,
  },
  connectionStatusValue: {
    fontSize: 16,
    fontWeight: '600',
  },
  connectionStatusError: {
    fontSize: 13,
    color: '#FF4444',
    fontStyle: 'italic',
  },
  connectionStatusDescription: {
    fontSize: 13,
    color: Colors.gray,
    fontStyle: 'italic',
  },
  walletInfoSection: {
    marginTop: 8,
  },
  sectionDivider: {
    height: 1,
    backgroundColor: 'rgba(255, 255, 255, 0.1)',
    marginTop: 16,
    marginBottom: 12,
  },
  sectionTitle: {
    fontSize: 16,
    fontWeight: '600',
    marginBottom: 16,
  },
  refreshButton: {
    width: 32,
    height: 32,
    borderRadius: 16,
    justifyContent: 'center',
    alignItems: 'center',
    marginLeft: 8,
  },
  refreshButtonText: {
    fontSize: 18,
    marginTop: -2,
    fontWeight: 'bold',
  },

  walletInfoLoading: {
    fontSize: 14,
    fontStyle: 'italic',
    textAlign: 'center',
    paddingVertical: 16,
  },
  walletInfoError: {
    fontSize: 14,
    fontStyle: 'italic',
    textAlign: 'center',
    paddingVertical: 16,
  },
  walletInfoPlaceholder: {
    fontSize: 14,
    fontStyle: 'italic',
    textAlign: 'center',
    paddingVertical: 16,
  },
  walletInfoRow: {
    flexDirection: 'row',
    alignItems: 'center',
    marginBottom: 8,
  },
  walletInfoItem: {
    flex: 1,
  },
  walletInfoItemWithLabels: {
    flex: 1,
    flexDirection: 'row',
    alignItems: 'center',
    justifyContent: 'space-between',
  },
  walletInfoField: {
    flexDirection: 'row',
    alignItems: 'center',
  },
  walletInfoFieldLabel: {
    fontSize: 14,
    color: Colors.dirtyWhite,
    marginRight: 6,
  },
  walletInfoFieldValue: {
    fontSize: 16,
    fontWeight: '600',
  },
  walletInfoLabel: {
    fontSize: 14,
    color: Colors.dirtyWhite,
    marginBottom: 4,
  },
  walletInfoValue: {
    fontSize: 16,
    fontWeight: '600',
    marginBottom: 4,
  },
  walletInfoSubtext: {
    fontSize: 13,
    color: Colors.gray,
    fontStyle: 'italic',
  },
});<|MERGE_RESOLUTION|>--- conflicted
+++ resolved
@@ -16,17 +16,13 @@
 } from '@breeztech/breez-sdk-spark-react-native';
 import { useWalletManager } from '@/context/WalletManagerContext';
 import { BreezService } from '@/services/BreezService';
-<<<<<<< HEAD
 import { WALLET_TYPE } from '@/models/WalletType';
-=======
-import WALLET_TYPE from '@/models/WalletType';
 import LottieView from 'lottie-react-native';
 
 enum PageState {
   PaymentRecap,
   PaymentSent,
 }
->>>>>>> 1ef0b571
 
 export default function MyWalletManagementSecret() {
   const { invoice } = useLocalSearchParams<{ invoice: string }>();
