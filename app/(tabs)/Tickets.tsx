--- conflicted
+++ resolved
@@ -333,7 +333,6 @@
             contentContainerStyle={styles.scrollContent}
           >
             {/* Focused card zone */}
-<<<<<<< HEAD
             {focusedCardId && (() => {
               const focusedTicket = tickets.find(t => t.id === focusedCardId);
               return focusedTicket ? (
@@ -385,62 +384,6 @@
                 </View>
               ) : null;
             })()}
-=======
-            {focusedCardId &&
-              (() => {
-                const focusedTicket = tickets.find(t => t.id === focusedCardId);
-                return focusedTicket ? (
-                  <View>
-                    <TicketCard
-                      ticket={focusedTicket}
-                      index={tickets.findIndex(t => t.id === focusedCardId)}
-                      isFocused={true}
-                      onPress={() => handleCardPress(focusedCardId)}
-                    />
-                    <View style={[styles.nfcSection, { backgroundColor: surfaceSecondaryColor }]}>
-                      <View style={styles.nfcIconContainer}>
-                        {isCheckingNFC ? (
-                          <View style={styles.nfcStatusContainer}>
-                            <ThemedText
-                              style={[styles.nfcStatusText, { color: secondaryTextColor }]}
-                            >
-                              Checking NFC...
-                            </ThemedText>
-                          </View>
-                        ) : isNFCEnabled === null ? (
-                          <Nfc size={48} color={buttonPrimaryColor} />
-                        ) : isNFCEnabled ? (
-                          <CheckCircle size={48} color={Colors.success} />
-                        ) : (
-                          <XCircle size={48} color={Colors.error} />
-                        )}
-                      </View>
-                      <ThemedText
-                        type="subtitle"
-                        style={[styles.nfcTitle, { color: primaryTextColor }]}
-                      >
-                        {isCheckingNFC
-                          ? 'Checking NFC...'
-                          : isNFCEnabled === null
-                            ? 'Validate Ticket'
-                            : isNFCEnabled
-                              ? 'NFC Ready'
-                              : 'NFC Required'}
-                      </ThemedText>
-                      <ThemedText style={[styles.nfcDescription, { color: secondaryTextColor }]}>
-                        {isCheckingNFC
-                          ? 'Checking if NFC is available on your device'
-                          : isNFCEnabled === null
-                            ? 'Hold your device near the NFC reader to validate your ticket'
-                            : isNFCEnabled
-                              ? 'NFC is enabled. Hold your device near the NFC reader to validate your ticket'
-                              : 'NFC is disabled. Enable NFC in your device settings to validate tickets'}
-                      </ThemedText>
-                    </View>
-                  </View>
-                ) : null;
-              })()}
->>>>>>> 317cd545
             {/* Stacked list of all other cards */}
             <View
               style={[
