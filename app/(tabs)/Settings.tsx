--- conflicted
+++ resolved
@@ -53,13 +53,6 @@
   const { mnemonic, nsec } = useKey();
   const [refreshing, setRefreshing] = useState(false);
   const [isCurrencyModalVisible, setIsCurrencyModalVisible] = useState(false);
-<<<<<<< HEAD
-  const [walletUrl, setWalletUrl] = useState('');
-
-  // Unified wallet status
-  const { hasLightningWallet, isLightningConnected } = useWalletStatus();
-=======
->>>>>>> 317cd545
 
   // Theme colors
   const backgroundColor = useThemeColor({}, 'background');
@@ -153,17 +146,6 @@
   };
 
   const currencies = Object.values(Currency).filter(currency => currency !== Currency.MSATS);
-
-  const onRefresh = async () => {
-    setRefreshing(true);
-    try {
-      // Refresh wallet info
-      await nostrService.refreshWalletInfo();
-    } catch (error) {
-      console.error('Error refreshing wallet info:', error);
-    }
-    setRefreshing(false);
-  };
 
   const handleClearAppData = () => {
     Alert.alert(
@@ -213,20 +195,6 @@
     );
   };
 
-<<<<<<< HEAD
-  function getWalletStatusText() {
-    if (!walletUrl || !walletUrl.trim()) return 'Not configured';
-    if (nwcConnectionStatus === true) return 'Connected';
-    if (nwcConnectionStatus === false) {
-      return nwcConnectionError ? `Error: ${nwcConnectionError}` : 'Disconnected';
-    }
-    if (nwcConnecting) return 'Connecting...';
-    if (nwcConnectionStatus === null && hasLightningWallet) return 'Connecting...';
-    return 'Not configured';
-  }
-
-=======
->>>>>>> 317cd545
   const renderCurrencyItem = ({ item }: { item: Currency }) => (
     <TouchableOpacity
       style={[styles.currencyItem, { backgroundColor: cardBackgroundColor }]}
@@ -273,16 +241,6 @@
         <ScrollView
           style={styles.content}
           contentContainerStyle={styles.contentContainer}
-          refreshControl={
-            <RefreshControl
-              refreshing={refreshing}
-              onRefresh={onRefresh}
-              colors={[buttonPrimaryColor]}
-              tintColor={buttonPrimaryColor}
-              title="Pull to refresh connection"
-              titleColor={primaryTextColor}
-            />
-          }
         >
           {/* Wallet Section */}
           <ThemedView style={styles.section}>
