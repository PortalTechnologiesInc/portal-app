<<<<<<< HEAD
import React, { useState } from 'react';
=======
import React, { useState, useEffect, useCallback, useMemo } from 'react';
>>>>>>> f5660a9d
import {
  StyleSheet,
  TouchableOpacity,
  Alert,
  View,
  ScrollView,
  RefreshControl,
  Switch,
  Modal,
  FlatList,
  Platform,
  useWindowDimensions,
} from 'react-native';
import Clipboard from '@react-native-clipboard/clipboard';
import { ThemedText } from '@/components/ThemedText';
import { ThemedView } from '@/components/ThemedView';
import { useRouter } from 'expo-router';
import {
  ArrowLeft,
  ChevronRight,
  Fingerprint,
  Shield,
  X,
  Check,
  Wallet,
  Wifi,
  RotateCcw,
  Clock,
  KeyRound,
} from 'lucide-react-native';
import { Moon, Sun, Smartphone } from 'lucide-react-native';
<<<<<<< HEAD
import { SafeAreaView } from 'react-native-safe-area-context';
import { getMnemonic } from '@/services/SecureStorageService';
=======
import { SafeAreaView, useSafeAreaInsets } from 'react-native-safe-area-context';
import { walletUrlEvents, getMnemonic, getWalletUrl } from '@/services/SecureStorageService';
>>>>>>> f5660a9d
import { useNostrService } from '@/context/NostrServiceContext';
import { showToast } from '@/utils/Toast';
import { authenticateAsync } from '@/services/BiometricAuthService';
import { useTheme, ThemeMode } from '@/context/ThemeContext';
import { useCurrency } from '@/context/CurrencyContext';
import { Currency, CurrencyHelpers } from '@/utils/currency';
import { useThemeColor } from '@/hooks/useThemeColor';
import { useDatabaseContext } from '@/context/DatabaseContext';
import { useKey } from '@/context/KeyContext';
import { getNsecStringFromKey } from '@/utils/keyHelpers';
import { useAppLock, useOnAppLock } from '@/context/AppLockContext';
import { LockTimerDuration, PIN_MIN_LENGTH, PIN_MAX_LENGTH } from '@/services/AppLockService';
import { PINSetupScreen } from '@/components/PINSetupScreen';
import { PINKeypad } from '@/components/PINKeypad';

type PinVerificationConfig = {
  title: string;
  instructions: string;
  onSuccess?: (() => Promise<void> | void) | null;
};

export default function SettingsScreen() {
  const router = useRouter();
  const { resetApp } = useDatabaseContext();
  const nostrService = useNostrService();
  const { themeMode, setThemeMode } = useTheme();
  const {
    preferredCurrency,
    setPreferredCurrency,
    getCurrentCurrencyDisplayName,
    getCurrentCurrencySymbol,
  } = useCurrency();
  const { mnemonic, nsec } = useKey();
  const {
    isLockEnabled,
    lockTimerDuration,
    timerOptions,
    setLockEnabled,
    setLockTimerDuration,
    setAuthMethodPreference,
    setupPIN,
    clearPIN,
    isFingerprintSupported,
    authMethod,
    verifyPIN,
    hasPIN,
    isBiometricAvailable,
  } = useAppLock();
  const [refreshing, setRefreshing] = useState(false);
  const [isCurrencyModalVisible, setIsCurrencyModalVisible] = useState(false);
<<<<<<< HEAD
=======
  const [isTimerModalVisible, setIsTimerModalVisible] = useState(false);
  const [isPINSetupVisible, setIsPINSetupVisible] = useState(false);
  const [isPINVerifyVisible, setIsPINVerifyVisible] = useState(false);
  const [pinError, setPinError] = useState(false);
  const [walletUrl, setWalletUrl] = useState('');
  const [pinSetupPurpose, setPinSetupPurpose] = useState<'change' | 'global'>('global');
  const [pinVerificationConfig, setPinVerificationConfig] = useState<PinVerificationConfig>({
    title: 'Verify PIN',
    instructions: 'Enter your PIN',
    onSuccess: null,
  });
  const [pendingLockEnable, setPendingLockEnable] = useState(false);
  const [pendingPinEnable, setPendingPinEnable] = useState(false);
  const [pendingBiometricEnable, setPendingBiometricEnable] = useState(false);
  const { width, height } = useWindowDimensions();
  const insets = useSafeAreaInsets();
  const rem = Math.min(Math.max(width / 390, 0.9), 1);
  const modalMaxHeight = Math.min(height * 0.85, 560);
  const modalPadding = 20 * rem;
  const modalRadius = 20 * rem;
  const isStandardScreen = height >= 760;
  const modalBottomPadding = isStandardScreen
    ? Math.max(24, insets.bottom + 12)
    : Math.max(16, insets.bottom + 8);
  const sheetMinHeight = Math.min(height * 0.7, modalMaxHeight);

  // Unified wallet status
  const { hasLightningWallet, isLightningConnected } = useWalletStatus();
>>>>>>> f5660a9d

  // Theme colors
  const backgroundColor = useThemeColor({}, 'background');
  const cardBackgroundColor = useThemeColor({}, 'cardBackground');
  const primaryTextColor = useThemeColor({}, 'textPrimary');
  const secondaryTextColor = useThemeColor({}, 'textSecondary');
  const inputBorderColor = useThemeColor({}, 'inputBorder');
  const buttonPrimaryColor = useThemeColor({}, 'buttonPrimary');
  const buttonDangerColor = useThemeColor({}, 'buttonDanger');
  const buttonPrimaryTextColor = useThemeColor({}, 'buttonPrimaryText');
  const buttonDangerTextColor = useThemeColor({}, 'buttonDangerText');
  const statusConnectedColor = useThemeColor({}, 'statusConnected');
  const biometricLabel = Platform.OS === 'ios' ? 'Face ID' : 'Fingerprint';
  const isBiometricPreferred = authMethod === 'biometric' && isFingerprintSupported;
  const modalSheetStyle = useMemo(
    () => [
      styles.modalContent,
      {
        backgroundColor: cardBackgroundColor,
        maxHeight: modalMaxHeight,
        minHeight: sheetMinHeight,
        paddingHorizontal: modalPadding,
        paddingTop: modalPadding,
        paddingBottom: modalBottomPadding,
        borderTopLeftRadius: modalRadius,
        borderTopRightRadius: modalRadius,
      },
    ],
    [
      cardBackgroundColor,
      modalMaxHeight,
      modalPadding,
      modalBottomPadding,
      modalRadius,
      sheetMinHeight,
    ]
  );

  const modalListStyle = useMemo(
    () => [
      styles.currencyList,
      {
        maxHeight: Math.max(160, modalMaxHeight - sheetMinHeight * 0.1 - modalPadding * 2),
      },
    ],
    [modalMaxHeight, modalPadding, sheetMinHeight]
  );

  const handleWalletCardPress = () => {
    router.push({
      pathname: '/walletSettings',
      params: {
        source: 'settings',
      },
    });
  };

  const handleNostrCardPress = () => {
    router.push('/relays');
  };

  const handleRemoteSigningPress = () => {
    router.push('/remoteSigning');
  };

  const handleRecoverTicketsPress = () => {
    router.push('/recoverTickets');
  };

  const resetPinVerificationConfig = useCallback(() => {
    setPinVerificationConfig({
      title: 'Verify PIN',
      instructions: 'Enter your PIN',
      onSuccess: null,
    });
  }, []);

  const closePinVerification = useCallback(() => {
    setIsPINVerifyVisible(false);
    setPinError(false);
    resetPinVerificationConfig();
  }, [resetPinVerificationConfig]);

  const handleLockEngaged = useCallback(() => {
    setIsCurrencyModalVisible(false);
    setIsTimerModalVisible(false);
    setIsPINSetupVisible(false);
    closePinVerification();
  }, [closePinVerification]);

  useOnAppLock(handleLockEngaged);

  const showPinVerification = (config: PinVerificationConfig) => {
    setPinError(false);
    setPinVerificationConfig(config);
    setIsPINVerifyVisible(true);
  };

  const CANCELABLE_BIOMETRIC_ERRORS = new Set(['user_cancel', 'system_cancel', 'app_cancel']);

  const executeProtectedAction = async (
    action: () => Promise<void> | void,
    {
      reason,
      pinTitle,
      pinMessage,
    }: { reason: string; pinTitle: string; pinMessage: string }
  ) => {
    try {
      if (authMethod === 'biometric' && isFingerprintSupported) {
        const biometricAvailable = await isBiometricAvailable();
        if (biometricAvailable) {
          const result = await authenticateAsync(reason);
          if (result.success) {
            await action();
            return;
          }

          if (!result.code || !CANCELABLE_BIOMETRIC_ERRORS.has(result.code)) {
            showToast(result.error || 'Biometric authentication failed', 'error');
          }
          // fall through to PIN verification when available
        }
      }

      if (hasPIN) {
        showPinVerification({
          title: pinTitle,
          instructions: pinMessage,
          onSuccess: action,
        });
        return;
      }

      await action();
    } catch (error) {
      console.error('Error executing protected action:', error);
      showToast('Failed to complete action', 'error');
    }
  };

  const handleExportMnemonic = () => {
    executeProtectedAction(
      async () => {
        console.log('Exporting mnemonic...');
        try {
          const mnemonicValue = await getMnemonic();
          console.log('Mnemonic:', mnemonicValue);
          if (mnemonicValue) {
            Clipboard.setString(mnemonicValue);
            showToast('Mnemonic copied to clipboard', 'success');
          } else {
            showToast('No mnemonic found', 'error');
          }
        } catch (error) {
          console.error('Error exporting mnemonic:', error);
          showToast('Failed to export mnemonic', 'error');
        }
      },
      {
        reason: 'Authenticate to export your seed phrase',
        pinTitle: 'Enter PIN to Export Mnemonic',
        pinMessage: 'Enter your PIN to export your seed phrase',
      }
    );
  };

  const handleExportNsec = () => {
    executeProtectedAction(
      async () => {
        const nsecStr = getNsecStringFromKey({ mnemonic, nsec });
        if (nsecStr) {
          Clipboard.setString(nsecStr);
          showToast('Nsec copied to clipboard', 'success');
        } else {
          showToast('No nsec found', 'error');
        }
      },
      {
        reason: 'Authenticate to export your nsec',
        pinTitle: 'Enter PIN to Export Nsec',
        pinMessage: 'Enter your PIN to export your nsec',
      }
    );
  };

  const handleExportAppData = () => {
    executeProtectedAction(
      async () => {
        console.log('Exporting app data...');
        // TODO: Implement app data export logic
        showToast('App data export not yet implemented', 'success');
      },
      {
        reason: 'Authenticate to export app data',
        pinTitle: 'Enter PIN to Export App Data',
        pinMessage: 'Enter your PIN to export your app data',
      }
    );
  };

  const handleThemeChange = () => {
    // Cycle through theme options: auto -> light -> dark -> auto
    const nextTheme: ThemeMode =
      themeMode === 'auto' ? 'light' : themeMode === 'light' ? 'dark' : 'auto';

    setThemeMode(nextTheme);
    showToast(
      `Theme changed to ${nextTheme === 'auto' ? 'Auto (System)' : nextTheme === 'light' ? 'Light' : 'Dark'
      }`,
      'success'
    );
  };

  const handleCurrencyChange = () => {
    setIsCurrencyModalVisible(true);
  };

  const handleCurrencySelect = (currency: Currency) => {
    setPreferredCurrency(currency);
    setIsCurrencyModalVisible(false);
  };

  const handleAppLockToggle = async (enabled: boolean) => {
    try {
      if (enabled) {
        if (!hasPIN) {
          setPendingLockEnable(true);
          setPinSetupPurpose('global');
          setIsPINSetupVisible(true);
          return;
        }

        await setLockEnabled(true);
        showToast('App lock enabled', 'success');
        return;
      }

      await executeProtectedAction(
        async () => {
          await setLockEnabled(false);
          showToast('App lock disabled', 'success');
        },
        {
          reason: 'Authenticate to disable app lock',
          pinTitle: 'Verify PIN to Disable App Lock',
          pinMessage: 'Enter your PIN to disable app lock',
        }
      );
    } catch (error) {
      console.error('Error toggling app lock:', error);
      showToast('Failed to update app lock setting', 'error');
    }
  };

  const handlePINSetupComplete = async (pin: string) => {
    try {
      await setupPIN(pin);
      setIsPINSetupVisible(false);

      if (pendingLockEnable) {
        await setLockEnabled(true);
        showToast('App lock enabled', 'success');
      } else if (pinSetupPurpose === 'change') {
        showToast('PIN updated successfully', 'success');
      } else {
        showToast('PIN saved successfully', 'success');
      }

      if (pendingBiometricEnable) {
        const biometricAvailable = await isBiometricAvailable();
        if (!biometricAvailable) {
          showToast('Biometric authentication unavailable', 'error');
        } else {
          await setAuthMethodPreference('biometric');
          showToast(`${biometricLabel} enabled`, 'success');
        }
      }
    } catch (error) {
      console.error('Error setting up PIN:', error);
      showToast('Failed to set up PIN', 'error');
    } finally {
      setPendingLockEnable(false);
      setPendingPinEnable(false);
      setPendingBiometricEnable(false);
    }
  };

  const handlePINVerifyComplete = async (pin: string) => {
    try {
      const isValid = await verifyPIN(pin);
      if (isValid) {
        setPinError(false);
        if (pinVerificationConfig.onSuccess) {
          await pinVerificationConfig.onSuccess();
        }
        closePinVerification();
      } else {
        setPinError(true);
        setTimeout(() => setPinError(false), 2000);
      }
    } catch (error) {
      console.error('Error verifying PIN:', error);
      setPinError(true);
      setTimeout(() => setPinError(false), 2000);
    }
  };

  const handleGlobalPinToggle = async (enabled: boolean) => {
    if (enabled) {
      if (hasPIN) {
        return;
      }
      setPendingPinEnable(true);
      setPinSetupPurpose('global');
      setIsPINSetupVisible(true);
      return;
    }

    if (!hasPIN) {
      return;
    }

    showPinVerification({
      title: ' Disable',
      instructions: 'Enter your PIN to disable it',
      onSuccess: async () => {
        await clearPIN();
        if (isLockEnabled) {
          await setLockEnabled(false);
        }
        await setAuthMethodPreference(null);
        showToast('PIN disabled', 'success');
      },
    });
  };

  const handleChangePinPress = () => {
    executeProtectedAction(
      () => {
        setPinSetupPurpose('change');
        setIsPINSetupVisible(true);
      },
      {
        reason: 'Authenticate to change your PIN',
        pinTitle: 'Verify PIN to Continue',
        pinMessage: 'Enter your current PIN to change it',
      }
    );
  };

  const handleBiometricToggle = async (enabled: boolean) => {
    if (!isFingerprintSupported) {
      showToast(`${biometricLabel} not available`, 'error');
      return;
    }

    if (enabled && !hasPIN) {
      setPendingBiometricEnable(true);
      setPinSetupPurpose('global');
      setIsPINSetupVisible(true);
      return;
    }

    const performToggle = async () => {
      try {
        if (enabled) {
          const biometricAvailable = await isBiometricAvailable();
          if (!biometricAvailable) {
            showToast('Biometric authentication unavailable', 'error');
            return;
          }
          await setAuthMethodPreference('biometric');
          showToast(`${biometricLabel} enabled`, 'success');
        } else {
          await setAuthMethodPreference('pin');
          showToast(`${biometricLabel} disabled`, 'success');
        }
        setPendingBiometricEnable(false);
      } catch (error) {
        console.error('Error toggling biometrics:', error);
        showToast('Failed to update biometric preference', 'error');
      }
    };

    const promptForPIN = () => {
      if (!hasPIN) return;
      showPinVerification({
        title: enabled ? `Enable ${biometricLabel}` : `Disable ${biometricLabel}`,
        instructions: `Enter your PIN to ${enabled ? 'enable' : 'disable'} ${biometricLabel}`,
        onSuccess: performToggle,
      });
    };

    try {
      const biometricAvailable = await isBiometricAvailable();
      if (biometricAvailable) {
        const authResult = await authenticateAsync(
          `Authenticate to ${enabled ? 'enable' : 'disable'} ${biometricLabel}`
        );
        if (authResult.success) {
          await performToggle();
          return;
        }
        if (!authResult.code || !CANCELABLE_BIOMETRIC_ERRORS.has(authResult.code)) {
          showToast(authResult.error || 'Biometric authentication failed', 'error');
        }
        if (authResult.code && CANCELABLE_BIOMETRIC_ERRORS.has(authResult.code)) {
          return;
        }
      }
    } catch (error) {
      console.error('Error authenticating biometrics for toggle:', error);
    }

    if (hasPIN) {
      promptForPIN();
      return;
    }

    await performToggle();
  };

  const pinSetupTitle = pinSetupPurpose === 'change' ? 'Update PIN' : 'Set PIN';
  const pinSetupEnterMessage =
    pinSetupPurpose === 'change'
      ? 'Enter a new PIN to replace your current one'
      : 'Enter a PIN to secure sensitive actions';
  const pinSetupConfirmMessage =
    pinSetupPurpose === 'change' ? 'Confirm your new PIN' : 'Confirm your PIN';

  const handleTimerSelect = (duration: LockTimerDuration) => {
    setLockTimerDuration(duration);
    setIsTimerModalVisible(false);
    const option = timerOptions.find(opt => opt.value === duration);
    showToast(`Lock timer set to ${option?.label || 'Immediate'}`, 'success');
  };

  const getTimerLabel = (): string => {
    if (!isLockEnabled) return 'Not configured';
    const option = timerOptions.find(opt => opt.value === lockTimerDuration);
    return option?.label || 'Immediate';
  };

  const currencies = Object.values(Currency).filter(currency => currency !== Currency.MSATS);

  const handleClearAppData = () => {
    Alert.alert(
      'Reset App',
      'This will completely reset all app data including:\n• Private keys and wallet\n• Profile information\n• All activities and subscriptions\n• App settings\n\nAre you sure?',
      [
        {
          text: 'Cancel',
          style: 'cancel',
        },
        {
          text: 'Reset Everything',
          style: 'destructive',
          onPress: () => {
            executeProtectedAction(
              async () => {
                try {
                  // Show progress to user
                  showToast('Resetting app data...');

                  // Use comprehensive reset service
                  await resetApp();

                  // Reset completed successfully
                  showToast('App reset successful!', 'success');

                  // Navigation to onboarding is handled by AppResetService
                } catch (error) {
                  console.error('Error during comprehensive app reset:', error);

<<<<<<< HEAD
                // Even if there's an error, try to navigate to onboarding
                // as the reset likely succeeded partially
                try {
                  router.replace('/onboarding');
                  showToast('Reset completed with errors - please check app state', 'error');
                } catch {
                  Alert.alert(
                    'Reset Error',
                    'Failed to reset app completely. Please restart the app manually.',
                    [{ text: 'OK' }]
                  );
=======
                  // Even if there's an error, try to navigate to onboarding
                  // as the reset likely succeeded partially
                  try {
                    router.replace('/onboarding');
                    showToast('Reset completed with errors - please check app state', 'error');
                  } catch (navError) {
                    Alert.alert(
                      'Reset Error',
                      'Failed to reset app completely. Please restart the app manually.',
                      [{ text: 'OK' }]
                    );
                  }
>>>>>>> f5660a9d
                }
              },
              {
                reason: 'Authenticate to reset all app data',
                pinTitle: 'Enter PIN to Reset App',
                pinMessage: 'Enter your PIN to reset all app data',
              }
            );
          },
        },
      ]
    );
  };

  const renderCurrencyItem = ({ item }: { item: Currency }) => (
    <TouchableOpacity
      style={[styles.currencyItem, { backgroundColor: cardBackgroundColor }]}
      onPress={() => handleCurrencySelect(item)}
      activeOpacity={0.7}
    >
      <View style={styles.currencyItemContent}>
        <View style={styles.currencyItemLeft}>
          <View style={[styles.currencyItemSymbol, { backgroundColor: buttonPrimaryColor }]}>
            <ThemedText style={[styles.currencyItemSymbolText, { color: buttonPrimaryTextColor }]}>
              {CurrencyHelpers.getSymbol(item)}
            </ThemedText>
          </View>
          <View style={styles.currencyItemText}>
            <ThemedText style={[styles.currencyItemName, { color: primaryTextColor }]}>
              {CurrencyHelpers.getName(item)}
            </ThemedText>
            <ThemedText style={[styles.currencyItemDisplayName, { color: secondaryTextColor }]}>
              {CurrencyHelpers.getDisplayName(item)}
            </ThemedText>
          </View>
        </View>
        {preferredCurrency === item && <Check size={20} color={statusConnectedColor} />}
      </View>
    </TouchableOpacity>
  );

  return (
    <SafeAreaView style={[styles.safeArea, { backgroundColor: backgroundColor }]} edges={['top']}>
      <ThemedView style={styles.container}>
        <ThemedView style={styles.header}>
          <TouchableOpacity onPress={() => router.back()} style={styles.backButton}>
            <ArrowLeft size={20} color={primaryTextColor} />
          </TouchableOpacity>
          <ThemedText
            style={styles.headerText}
            lightColor={primaryTextColor}
            darkColor={primaryTextColor}
          >
            Settings
          </ThemedText>
        </ThemedView>

        <ScrollView style={styles.content} contentContainerStyle={styles.contentContainer}>
          {/* Wallet Section */}
          <ThemedView style={styles.section}>
            <ThemedText style={[styles.sectionTitle, { color: primaryTextColor }]}>
              Wallet
            </ThemedText>
            <ThemedView style={styles.walletSection}>
              <TouchableOpacity
                style={[styles.card, { backgroundColor: cardBackgroundColor }]}
                onPress={handleWalletCardPress}
                activeOpacity={0.7}
              >
                <View style={styles.cardContent}>
                  <View style={styles.cardLeft}>
                    <View style={styles.cardHeader}>
                      <View style={[styles.iconContainer]}>
                        <Wallet size={20} color={buttonPrimaryColor} />
                      </View>
                      <View style={styles.cardText}>
                        <ThemedText style={[styles.cardTitle, { color: primaryTextColor }]}>
                          Wallet Configuration
                        </ThemedText>
                        <View style={styles.cardStatusRow}>
                          <ThemedText style={[styles.cardStatus, { color: secondaryTextColor }]}>
                            Manage your wallet configurations
                          </ThemedText>
                        </View>
                      </View>
                    </View>
                  </View>
                  <ChevronRight size={24} color={secondaryTextColor} />
                </View>
              </TouchableOpacity>
            </ThemedView>
            <ThemedView style={styles.walletSection}>
              <TouchableOpacity
                style={[styles.card, { backgroundColor: cardBackgroundColor }]}
                onPress={handleCurrencyChange}
                activeOpacity={0.7}
              >
                <View style={styles.cardContent}>
                  <View style={styles.cardLeft}>
                    <ThemedText style={[styles.cardTitle, { color: primaryTextColor }]}>
                      Preferred Currency
                    </ThemedText>
                    <ThemedText style={[styles.cardStatus, { color: secondaryTextColor }]}>
                      {getCurrentCurrencyDisplayName()}
                    </ThemedText>
                  </View>
                  <View style={[styles.currencyIndicator, { backgroundColor: buttonPrimaryColor }]}>
                    <ThemedText style={[styles.currencySymbol, { color: buttonPrimaryTextColor }]}>
                      {getCurrentCurrencySymbol()}
                    </ThemedText>
                  </View>
                </View>
              </TouchableOpacity>
            </ThemedView>
          </ThemedView>

          {/* Remote Signing */}
          <ThemedText style={[styles.sectionTitle, { color: primaryTextColor }]}>
            Remote Signing
          </ThemedText>
          <TouchableOpacity
            style={[styles.card, { backgroundColor: cardBackgroundColor }]}
            onPress={handleRemoteSigningPress}
            activeOpacity={0.7}
          >
            <View style={styles.cardContent}>
              <View style={styles.cardLeft}>
                <View style={styles.cardHeader}>
                  <View style={[styles.iconContainer]}>
                    <Fingerprint size={20} color={buttonPrimaryColor} />
                  </View>
                  <View style={styles.cardText}>
                    <ThemedText style={[styles.cardTitle, { color: primaryTextColor }]}>
                      Remote signer setup
                    </ThemedText>
                    <ThemedText style={[styles.cardStatus, { color: secondaryTextColor }]}>
                      Configure bunker URLs or respond to nostrconnect requests
                    </ThemedText>
                  </View>
                </View>
              </View>
              <ChevronRight size={24} color={secondaryTextColor} />
            </View>
          </TouchableOpacity>

          {/* Nostr Section */}
          <ThemedText style={[styles.sectionTitle, { color: primaryTextColor }]}>Relays</ThemedText>
          <TouchableOpacity
            style={[styles.card, { backgroundColor: cardBackgroundColor }]}
            onPress={handleNostrCardPress}
            activeOpacity={0.7}
          >
            <View style={styles.cardContent}>
              <View style={styles.cardLeft}>
                <View style={styles.cardHeader}>
                  <View style={[styles.iconContainer]}>
                    <Wifi size={20} color={buttonPrimaryColor} />
                  </View>
                  <View style={styles.cardText}>
                    <ThemedText style={[styles.cardTitle, { color: primaryTextColor }]}>
                      Nostr relays
                    </ThemedText>
                    <ThemedText style={[styles.cardStatus, { color: secondaryTextColor }]}>
                      Manage the Nostr relays your app connects to
                    </ThemedText>
                  </View>
                </View>
              </View>
              <ChevronRight size={24} color={secondaryTextColor} />
            </View>
          </TouchableOpacity>

          {/* Theme Section */}
          <ThemedText style={[styles.sectionTitle, { color: primaryTextColor }]}>
            Appearance
          </ThemedText>
          <ThemedView style={[styles.themeCard, { backgroundColor: cardBackgroundColor }]}>
            <TouchableOpacity
              onPress={handleThemeChange}
              activeOpacity={0.7}
              style={styles.themeCardTouchable}
            >
              <View style={styles.themeCardContent}>
                <View style={styles.themeCardLeft}>
                  <View style={styles.iconContainer}>
                    {themeMode === 'auto' ? (
                      <Smartphone size={24} color={buttonPrimaryColor} />
                    ) : themeMode === 'light' ? (
                      <Sun size={24} color={buttonPrimaryColor} />
                    ) : (
                      <Moon size={24} color={buttonPrimaryColor} />
                    )}
                  </View>
                  <View style={styles.themeTextContainer}>
                    <ThemedText style={[styles.themeTitle, { color: primaryTextColor }]}>
                      Theme
                    </ThemedText>
                    <ThemedText style={[styles.themeStatus, { color: secondaryTextColor }]}>
                      {themeMode === 'auto'
                        ? 'Auto (System)'
                        : themeMode === 'light'
                          ? 'Light'
                          : 'Dark'}
                    </ThemedText>
                  </View>
                </View>
                <View style={[styles.themeIndicator, { backgroundColor: buttonPrimaryColor }]}>
                  <ThemedText style={[styles.tapToChange, { color: buttonPrimaryTextColor }]}>
                    Tap to change
                  </ThemedText>
                </View>
              </View>
            </TouchableOpacity>
          </ThemedView>

          {/* Security Section */}
          <ThemedText style={[styles.sectionTitle, { color: primaryTextColor }]}>
            Security
          </ThemedText>
          <View style={[styles.card, { backgroundColor: cardBackgroundColor }]}>
            <View style={styles.cardContent}>
              <View style={styles.cardLeft}>
                <View style={styles.cardHeader}>
                  <View style={[styles.iconContainer]}>
                    <KeyRound size={20} color={buttonPrimaryColor} />
                  </View>
                  <View style={styles.cardText}>
                    <ThemedText style={[styles.cardTitle, { color: primaryTextColor }]}>
                      Global PIN
                    </ThemedText>
                    <ThemedText style={[styles.cardStatus, { color: secondaryTextColor }]}>
                      {hasPIN ? 'Configured' : 'Not set'}
                    </ThemedText>
                  </View>
                </View>
              </View>
              <Switch
                value={hasPIN}
                onValueChange={handleGlobalPinToggle}
                trackColor={{
                  false: inputBorderColor,
                  true: buttonPrimaryColor,
                }}
                thumbColor={hasPIN ? buttonPrimaryTextColor : '#ffffff'}
                ios_backgroundColor={inputBorderColor}
              />
            </View>
          </View>

          {hasPIN && (
            <TouchableOpacity
              style={[styles.subActionButton, { backgroundColor: cardBackgroundColor }]}
              onPress={handleChangePinPress}
              activeOpacity={0.7}
            >
              <ThemedText style={[styles.subActionText, { color: primaryTextColor }]}>
                Change PIN
              </ThemedText>
              <ChevronRight size={20} color={secondaryTextColor} />
            </TouchableOpacity>
          )}

          {isFingerprintSupported && (
            <>
              <View
                style={[
                  styles.card,
                  { backgroundColor: cardBackgroundColor },
                  !isFingerprintSupported && styles.cardDisabled,
                ]}
              >
                <View style={styles.cardContent}>
                  <View style={styles.cardLeft}>
                    <View style={styles.cardHeader}>
                      <View style={[styles.iconContainer]}>
                        <Fingerprint size={20} color={buttonPrimaryColor} />
                      </View>
                      <View style={styles.cardText}>
                        <ThemedText style={[styles.cardTitle, { color: primaryTextColor }]}>
                          Use {biometricLabel}
                        </ThemedText>
                        {isFingerprintSupported &&
                          <ThemedText style={[styles.cardStatus, { color: secondaryTextColor }]}>
                            {isFingerprintSupported
                              ? isBiometricPreferred
                                ? `${biometricLabel} enabled`
                                : `${biometricLabel} disabled`
                              : `${biometricLabel} not available`}
                          </ThemedText>
                        }
                      </View>
                    </View>
                  </View>
                  <Switch
                    value={isBiometricPreferred}
                    onValueChange={handleBiometricToggle}
                    trackColor={{
                      false: inputBorderColor,
                      true: buttonPrimaryColor,
                    }}
                    thumbColor={isBiometricPreferred ? buttonPrimaryTextColor : '#ffffff'}
                    ios_backgroundColor={inputBorderColor}
                  />
                </View>

              </View>
            </>
          )}

          <View style={[styles.appLockOption, { backgroundColor: cardBackgroundColor }]}>
            <View style={styles.appLockLeft}>
              <View style={styles.appLockIconContainer}>
                <Shield size={24} color={buttonPrimaryColor} />
              </View>
              <View style={styles.appLockTextContainer}>
                <ThemedText style={[styles.appLockTitle, { color: primaryTextColor }]}>
                  App Lock
                </ThemedText>
                <ThemedText style={[styles.appLockDescription, { color: secondaryTextColor }]}>
                  Lock your app with biometric or PIN
                </ThemedText>
              </View>
            </View>
            <Switch
              value={isLockEnabled}
              onValueChange={handleAppLockToggle}
              trackColor={{
                false: inputBorderColor,
                true: buttonPrimaryColor,
              }}
              thumbColor={isLockEnabled ? buttonPrimaryTextColor : '#ffffff'}
              ios_backgroundColor={inputBorderColor}
            />
          </View>

          {isLockEnabled && (
            <TouchableOpacity
              style={[styles.card, { backgroundColor: cardBackgroundColor }]}
              onPress={() => setIsTimerModalVisible(true)}
              activeOpacity={0.7}
            >
              <View style={styles.cardContent}>
                <View style={styles.cardLeft}>
                  <View style={styles.cardHeader}>
                    <View style={[styles.iconContainer]}>
                      <Clock size={20} color={buttonPrimaryColor} />
                    </View>
                    <View style={styles.cardText}>
                      <ThemedText style={[styles.cardTitle, { color: primaryTextColor }]}>
                        Lock Timer
                      </ThemedText>
                      <ThemedText style={[styles.cardStatus, { color: secondaryTextColor }]}>
                        {getTimerLabel()}
                      </ThemedText>
                    </View>
                  </View>
                </View>
                <ChevronRight size={24} color={secondaryTextColor} />
              </View>
            </TouchableOpacity>
          )}

          {/* Recover Tickets Section */}
          <ThemedText style={[styles.sectionTitle, { color: primaryTextColor }]}>
            Recovery
          </ThemedText>
          <TouchableOpacity
            style={[styles.card, { backgroundColor: cardBackgroundColor }]}
            onPress={handleRecoverTicketsPress}
            activeOpacity={0.7}
          >
            <View style={styles.cardContent}>
              <View style={styles.cardLeft}>
                <View style={styles.cardHeader}>
                  <View style={[styles.iconContainer]}>
                    <RotateCcw size={20} color={buttonPrimaryColor} />
                  </View>
                  <View style={styles.cardText}>
                    <ThemedText style={[styles.cardTitle, { color: primaryTextColor }]}>
                      Recover Tickets
                    </ThemedText>
                    <ThemedText style={[styles.cardStatus, { color: secondaryTextColor }]}>
                      Restore lost or missing tickets
                    </ThemedText>
                  </View>
                </View>
              </View>
              <ChevronRight size={24} color={secondaryTextColor} />
            </View>
          </TouchableOpacity>

          {/* Export Section */}
          <ThemedText style={[styles.sectionTitle, { color: primaryTextColor }]}>Export</ThemedText>
          {mnemonic && (
            <TouchableOpacity
              style={[styles.exportButton, { backgroundColor: buttonPrimaryColor }]}
              onPress={handleExportMnemonic}
            >
              <View style={styles.exportButtonContent}>
                <ThemedText style={[styles.exportButtonText, { color: buttonPrimaryTextColor }]}>
                  Export Mnemonic
                </ThemedText>
                <View style={styles.fingerprintIcon}>
                  <Fingerprint size={20} color={buttonPrimaryTextColor} />
                </View>
              </View>
            </TouchableOpacity>
          )}
          <TouchableOpacity
            style={[styles.exportButton, { backgroundColor: buttonPrimaryColor }]}
            onPress={handleExportNsec}
          >
            <View style={styles.exportButtonContent}>
              <ThemedText style={[styles.exportButtonText, { color: buttonPrimaryTextColor }]}>
                Export Nsec
              </ThemedText>
              <View style={styles.fingerprintIcon}>
                <Fingerprint size={20} color={buttonPrimaryTextColor} />
              </View>
            </View>
          </TouchableOpacity>
          <TouchableOpacity
            style={[styles.exportButton, { backgroundColor: buttonPrimaryColor }]}
            onPress={handleExportAppData}
          >
            <View style={styles.exportButtonContent}>
              <ThemedText style={[styles.exportButtonText, { color: buttonPrimaryTextColor }]}>
                Export App Data
              </ThemedText>
              <View style={styles.fingerprintIcon}>
                <Fingerprint size={20} color={buttonPrimaryTextColor} />
              </View>
            </View>
          </TouchableOpacity>

          {/* Extra Section */}
          <ThemedText style={[styles.sectionTitle, { color: primaryTextColor }]}>Extra</ThemedText>
          <TouchableOpacity
            style={[styles.clearDataButton, { backgroundColor: buttonDangerColor }]}
            onPress={handleClearAppData}
          >
            <View style={styles.clearDataButtonContent}>
              <ThemedText style={[styles.clearDataButtonText, { color: buttonDangerTextColor }]}>
                Reset App
              </ThemedText>
              <View style={styles.fingerprintIcon}>
                <Fingerprint size={20} color={buttonDangerTextColor} />
              </View>
            </View>
          </TouchableOpacity>
        </ScrollView>
      </ThemedView>

      {/* Currency Selector Modal */}
      <Modal
        visible={isCurrencyModalVisible}
        transparent
        animationType="slide"
        onRequestClose={() => setIsCurrencyModalVisible(false)}
      >
        <TouchableOpacity
          style={[styles.modalOverlay, { paddingTop: Math.max(insets.top, 12) }]}
          activeOpacity={1}
          onPress={() => setIsCurrencyModalVisible(false)}
        >
          <TouchableOpacity
            style={modalSheetStyle}
            activeOpacity={1}
            onPress={e => e.stopPropagation()}
          >
            <View style={styles.modalHeader}>
              <ThemedText style={[styles.modalTitle, { color: primaryTextColor }]}>
                Select Currency
              </ThemedText>
              <TouchableOpacity
                onPress={() => setIsCurrencyModalVisible(false)}
                style={styles.modalCloseButton}
              >
                <X size={24} color={secondaryTextColor} />
              </TouchableOpacity>
            </View>
            {currencies.length > 0 ? (
              <FlatList
                data={currencies}
                renderItem={renderCurrencyItem}
                keyExtractor={item => item}
                style={modalListStyle}
                contentContainerStyle={styles.currencyListContent}
                showsVerticalScrollIndicator={false}
              />
            ) : (
              <ThemedText style={[styles.modalEmptyState, { color: primaryTextColor }]}>
                No currencies available
              </ThemedText>
            )}
          </TouchableOpacity>
        </TouchableOpacity>
      </Modal>

      {/* Timer Selector Modal */}
      <Modal
        visible={isTimerModalVisible}
        transparent
        animationType="slide"
        onRequestClose={() => setIsTimerModalVisible(false)}
      >
        <TouchableOpacity
          style={[styles.modalOverlay, { paddingTop: Math.max(insets.top, 12) }]}
          activeOpacity={1}
          onPress={() => setIsTimerModalVisible(false)}
        >
          <TouchableOpacity
            style={modalSheetStyle}
            activeOpacity={1}
            onPress={e => e.stopPropagation()}
          >
            <View style={styles.modalHeader}>
              <ThemedText style={[styles.modalTitle, { color: primaryTextColor }]}>
                Select Lock Timer
              </ThemedText>
              <TouchableOpacity
                onPress={() => setIsTimerModalVisible(false)}
                style={styles.modalCloseButton}
              >
                <X size={24} color={secondaryTextColor} />
              </TouchableOpacity>
            </View>
            {timerOptions.length > 0 ? (
              <FlatList
                data={timerOptions}
                renderItem={({ item }) => (
                  <TouchableOpacity
                    style={[styles.currencyItem, { backgroundColor: cardBackgroundColor }]}
                    onPress={() => handleTimerSelect(item.value)}
                    activeOpacity={0.7}
                  >
                    <View style={styles.currencyItemContent}>
                      <View style={styles.currencyItemLeft}>
                        <ThemedText style={[styles.currencyItemName, { color: primaryTextColor }]}>
                          {item.label}
                        </ThemedText>
                      </View>
                      {lockTimerDuration === item.value && (
                        <Check size={20} color={statusConnectedColor} />
                      )}
                    </View>
                  </TouchableOpacity>
                )}
                keyExtractor={item => item.value?.toString() || 'never'}
                style={modalListStyle}
                contentContainerStyle={styles.currencyListContent}
                showsVerticalScrollIndicator={false}
              />
            ) : (
              <ThemedText style={[styles.modalEmptyState, { color: primaryTextColor }]}>
                No timer options available
              </ThemedText>
            )}
          </TouchableOpacity>
        </TouchableOpacity>
      </Modal>

      {/* PIN Setup Modal */}
      <PINSetupScreen
        visible={isPINSetupVisible}
        onComplete={handlePINSetupComplete}
        onCancel={() => {
          setIsPINSetupVisible(false);
          setPendingLockEnable(false);
          setPendingPinEnable(false);
          setPendingBiometricEnable(false);
        }}
        title={pinSetupTitle}
        enterMessage={pinSetupEnterMessage}
        confirmMessage={pinSetupConfirmMessage}
      />

      {/* PIN Verification Modal */}
      <Modal
        visible={isPINVerifyVisible}
        transparent={true}
        animationType="slide"
        onRequestClose={closePinVerification}
      >
        <TouchableOpacity style={styles.modalOverlay} activeOpacity={1} onPress={closePinVerification}>
          <TouchableOpacity
            style={modalSheetStyle}
            activeOpacity={1}
            onPress={e => e.stopPropagation()}
          >
            <View style={styles.modalHeader}>
              <ThemedText
                style={[styles.modalTitle, { color: primaryTextColor, fontSize: 20 * rem }]}
              >
                {pinVerificationConfig.title}
              </ThemedText>
              <TouchableOpacity onPress={closePinVerification}>
                <X size={24} color={secondaryTextColor} />
              </TouchableOpacity>
            </View>
            <View
              style={[
                styles.pinContainer,
                { paddingTop: 16 * rem, paddingBottom: Math.max(32, 40 * rem) },
              ]}
            >
              <ThemedText
                style={[
                  styles.pinInstruction,
                  { color: secondaryTextColor, fontSize: 16 * rem, marginBottom: 24 * rem },
                ]}
              >
                {pinVerificationConfig.instructions}
              </ThemedText>
              <PINKeypad
                onPINComplete={handlePINVerifyComplete}
                minLength={PIN_MIN_LENGTH}
                maxLength={PIN_MAX_LENGTH}
                showDots={true}
                error={pinError}
                onError={() => setPinError(false)}
              />
            </View>
          </TouchableOpacity>
        </TouchableOpacity>
      </Modal>
    </SafeAreaView>
  );
}

const styles = StyleSheet.create({
  safeArea: {
    flex: 1,
  },
  container: {
    flex: 1,
  },
  header: {
    flexDirection: 'row',
    alignItems: 'center',
    paddingHorizontal: 20,
    paddingTop: 16,
    paddingBottom: 16,
  },
  backButton: {
    marginRight: 15,
  },
  headerText: {
    fontSize: 20,
    fontWeight: 'bold',
  },
  content: {
    flex: 1,
    paddingHorizontal: 20,
  },
  contentContainer: {
    paddingVertical: 16,
  },
  sectionTitle: {
    fontSize: 18,
    fontWeight: 'bold',
    marginBottom: 12,
  },
  card: {
    borderRadius: 12,
    padding: 16,
    marginBottom: 12,
  },
  subActionButton: {
    borderRadius: 12,
    padding: 14,
    marginBottom: 12,
    flexDirection: 'row',
    alignItems: 'center',
    justifyContent: 'space-between',
  },
  subActionText: {
    fontSize: 15,
    fontWeight: '500',
  },
  cardDisabled: {
    opacity: 0.6,
  },
  cardContent: {
    flexDirection: 'row',
    justifyContent: 'space-between',
    alignItems: 'center',
  },
  cardLeft: {
    flex: 1,
  },
  cardHeader: {
    flexDirection: 'row',
    alignItems: 'center',
  },
  cardText: {
    flex: 1,
  },
  cardTitle: {
    fontSize: 16,
    fontWeight: '600',
    marginBottom: 4,
  },
  cardStatus: {
    fontSize: 14,
  },
  cardStatusRow: {
    flexDirection: 'row',
    alignItems: 'center',
    marginTop: 4,
  },
  statusIndicator: {
    width: 8,
    height: 8,
    borderRadius: 4,
    marginLeft: 8,
  },
  exportButton: {
    padding: 16,
    borderRadius: 12,
    width: '100%',
    maxWidth: 500,
    alignItems: 'center',
    alignSelf: 'center',
    marginBottom: 12,
  },
  exportButtonText: {
    fontSize: 16,
    fontWeight: 'bold',
  },
  exportButtonContent: {
    flexDirection: 'row',
    justifyContent: 'center',
    alignItems: 'center',
    width: '100%',
    position: 'relative',
  },
  fingerprintIcon: {
    position: 'absolute',
    right: 0,
  },
  appLockOption: {
    borderRadius: 12,
    padding: 16,
    marginBottom: 12,
    flexDirection: 'row',
    justifyContent: 'space-between',
    alignItems: 'center',
  },
  appLockLeft: {
    flex: 1,
    flexDirection: 'row',
    alignItems: 'center',
  },
  appLockIconContainer: {
    marginRight: 12,
  },
  appLockTextContainer: {
    flex: 1,
  },
  appLockTitle: {
    fontSize: 16,
    fontWeight: '600',
    marginBottom: 4,
  },
  appLockDescription: {
    fontSize: 14,
    lineHeight: 18,
  },
  themeCard: {
    borderRadius: 12,
    padding: 16,
    marginBottom: 12,
  },
  themeCardContent: {
    flexDirection: 'row',
    justifyContent: 'space-between',
    alignItems: 'center',
  },
  themeCardLeft: {
    flex: 1,
    flexDirection: 'row',
    alignItems: 'center',
  },
  iconContainer: {
    marginRight: 12,
  },
  themeTextContainer: {
    flex: 1,
  },
  themeTitle: {
    fontSize: 16,
    fontWeight: '600',
    marginBottom: 4,
  },
  themeStatus: {
    fontSize: 14,
  },
  themeIndicator: {
    paddingHorizontal: 12,
    paddingVertical: 6,
    borderRadius: 20,
  },
  tapToChange: {
    fontSize: 12,
    fontWeight: '500',
  },
  themeCardTouchable: {
    width: '100%',
  },
  clearDataButton: {
    padding: 16,
    borderRadius: 12,
    width: '100%',
    maxWidth: 500,
    alignItems: 'center',
    alignSelf: 'center',
  },
  clearDataButtonText: {
    fontSize: 16,
    fontWeight: 'bold',
    textAlign: 'center',
    alignSelf: 'center',
    justifyContent: 'center',
    width: '100%',
    maxWidth: 500,
    marginRight: 0,
    paddingRight: 0,
    paddingLeft: 0,
    marginLeft: 0,
  },
  clearDataButtonContent: {
    flexDirection: 'row',
    justifyContent: 'center',
    alignItems: 'center',
    width: '100%',
    position: 'relative',
  },
  currencyIndicator: {
    paddingHorizontal: 12,
    paddingVertical: 6,
    borderRadius: 20,
    minWidth: 40,
    alignItems: 'center',
    justifyContent: 'center',
  },
  currencySymbol: {
    fontSize: 16,
    fontWeight: 'bold',
  },
  // Modal styles
  modalOverlay: {
    flex: 1,
    backgroundColor: 'rgba(0, 0, 0, 0.5)',
    justifyContent: 'flex-end',
  },
  modalContent: {
    borderTopLeftRadius: 20,
    borderTopRightRadius: 20,
    paddingTop: 20,
    paddingHorizontal: 20,
    width: '100%',
  },
  modalHeader: {
    flexDirection: 'row',
    justifyContent: 'space-between',
    alignItems: 'center',
    paddingBottom: 20,
    borderBottomWidth: 1,
    borderBottomColor: 'rgba(0, 0, 0, 0.1)',
    marginBottom: 20,
  },
  modalTitle: {
    fontSize: 20,
    fontWeight: 'bold',
  },
  modalCloseButton: {
    padding: 4,
  },
  currencyList: {
    flex: 1,
    paddingBottom: 20,
    minHeight: 200,
  },
  currencyListContent: {
    paddingBottom: 8,
  },
  modalEmptyState: {
    textAlign: 'center',
    padding: 20,
  },
  // Currency item styles
  currencyItem: {
    borderRadius: 12,
    padding: 16,
    marginBottom: 12,
  },
  currencyItemContent: {
    flexDirection: 'row',
    justifyContent: 'space-between',
    alignItems: 'center',
  },
  currencyItemLeft: {
    flex: 1,
    flexDirection: 'row',
    alignItems: 'center',
  },
  currencyItemSymbol: {
    width: 40,
    height: 40,
    borderRadius: 20,
    alignItems: 'center',
    justifyContent: 'center',
    marginRight: 12,
  },
  currencyItemSymbolText: {
    fontSize: 16,
    fontWeight: 'bold',
  },
  currencyItemText: {
    flex: 1,
  },
  currencyItemName: {
    fontSize: 16,
    fontWeight: '600',
    marginBottom: 2,
  },
  currencyItemDisplayName: {
    fontSize: 14,
  },
  section: {
    marginBottom: 24,
  },
  walletSection: {
    marginBottom: 12,
  },
  pinContainer: {
    alignItems: 'center',
    paddingVertical: 20,
  },
  pinInstruction: {
    fontSize: 16,
    textAlign: 'center',
    marginBottom: 24,
  },
});<|MERGE_RESOLUTION|>--- conflicted
+++ resolved
@@ -1,8 +1,4 @@
-<<<<<<< HEAD
-import React, { useState } from 'react';
-=======
 import React, { useState, useEffect, useCallback, useMemo } from 'react';
->>>>>>> f5660a9d
 import {
   StyleSheet,
   TouchableOpacity,
@@ -34,13 +30,8 @@
   KeyRound,
 } from 'lucide-react-native';
 import { Moon, Sun, Smartphone } from 'lucide-react-native';
-<<<<<<< HEAD
-import { SafeAreaView } from 'react-native-safe-area-context';
-import { getMnemonic } from '@/services/SecureStorageService';
-=======
 import { SafeAreaView, useSafeAreaInsets } from 'react-native-safe-area-context';
 import { walletUrlEvents, getMnemonic, getWalletUrl } from '@/services/SecureStorageService';
->>>>>>> f5660a9d
 import { useNostrService } from '@/context/NostrServiceContext';
 import { showToast } from '@/utils/Toast';
 import { authenticateAsync } from '@/services/BiometricAuthService';
@@ -91,8 +82,6 @@
   } = useAppLock();
   const [refreshing, setRefreshing] = useState(false);
   const [isCurrencyModalVisible, setIsCurrencyModalVisible] = useState(false);
-<<<<<<< HEAD
-=======
   const [isTimerModalVisible, setIsTimerModalVisible] = useState(false);
   const [isPINSetupVisible, setIsPINSetupVisible] = useState(false);
   const [isPINVerifyVisible, setIsPINVerifyVisible] = useState(false);
@@ -118,10 +107,6 @@
     ? Math.max(24, insets.bottom + 12)
     : Math.max(16, insets.bottom + 8);
   const sheetMinHeight = Math.min(height * 0.7, modalMaxHeight);
-
-  // Unified wallet status
-  const { hasLightningWallet, isLightningConnected } = useWalletStatus();
->>>>>>> f5660a9d
 
   // Theme colors
   const backgroundColor = useThemeColor({}, 'background');
@@ -597,19 +582,6 @@
                 } catch (error) {
                   console.error('Error during comprehensive app reset:', error);
 
-<<<<<<< HEAD
-                // Even if there's an error, try to navigate to onboarding
-                // as the reset likely succeeded partially
-                try {
-                  router.replace('/onboarding');
-                  showToast('Reset completed with errors - please check app state', 'error');
-                } catch {
-                  Alert.alert(
-                    'Reset Error',
-                    'Failed to reset app completely. Please restart the app manually.',
-                    [{ text: 'OK' }]
-                  );
-=======
                   // Even if there's an error, try to navigate to onboarding
                   // as the reset likely succeeded partially
                   try {
@@ -622,7 +594,6 @@
                       [{ text: 'OK' }]
                     );
                   }
->>>>>>> f5660a9d
                 }
               },
               {
