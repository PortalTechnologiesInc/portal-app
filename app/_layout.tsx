import React, { useEffect, useState, Suspense } from 'react';
import { Text, View, SafeAreaView } from 'react-native';
import { Stack, usePathname, useGlobalSearchParams } from 'expo-router';
import * as SplashScreen from 'expo-splash-screen';
import { GestureHandlerRootView } from 'react-native-gesture-handler';
import { OnboardingProvider, useOnboarding } from '@/context/OnboardingContext';
import { UserProfileProvider } from '@/context/UserProfileContext';
import { PendingRequestsProvider } from '@/context/PendingRequestsContext';
import { DeeplinkProvider } from '@/context/DeeplinkContext';
import { ActivitiesProvider } from '@/context/ActivitiesContext';
import { DatabaseProvider } from '@/context/DatabaseContext';
import { KeyProvider, useKey } from '@/context/KeyContext';
import NostrServiceProvider, { useNostrService } from '@/context/NostrServiceContext';
import { StatusBar } from 'expo-status-bar';
import { Colors } from '@/constants/Colors';
import { Asset } from 'expo-asset';
import { ThemeProvider, useTheme } from '@/context/ThemeContext';
import { CurrencyProvider } from '@/context/CurrencyContext';
import { useThemeColor } from '@/hooks/useThemeColor';
import registerPubkeysForPushNotificationsAsync from '@/services/NotificationService';
import { keyToHex } from 'portal-app-lib';
import * as Notifications from 'expo-notifications';
import { ECashProvider } from '@/context/ECashContext';
import { SQLiteProvider } from 'expo-sqlite';
import migrateDbIfNeeded from '@/migrations/DatabaseMigrations';
import { PaymentControllerProvider } from '@/context/PaymentControllerContext';
<<<<<<< HEAD
import { PortalAppProvider } from '@/context/PortalAppContext';
import WalletManagerContextProvider from '@/context/WalletManagerContext';
=======
import { AppLockProvider } from '@/context/AppLockContext';
import { AppLockScreen } from '@/components/AppLockScreen';
import { AppLifecycleHandler } from '@/components/AppLifecycleHandler';
>>>>>>> f5660a9d

// Prevent splash screen from auto-hiding
SplashScreen.preventAutoHideAsync();

// Database name constant to ensure consistency
export const DATABASE_NAME = 'portal-app.db';

const NotificationConfigurator = () => {
  const { publicKey } = useNostrService();

  useEffect(() => {
    if (publicKey) {
      registerPubkeysForPushNotificationsAsync([keyToHex(publicKey)]).catch((error: any) => {
        console.error('Error registering for push notifications:', error);
      });
    }

    const notificationListener = Notifications.addNotificationReceivedListener(notification => {
      console.log('Notification received:', notification);
    });

    const responseListener = Notifications.addNotificationResponseReceivedListener(response => {
      console.log('Notification response received:', response);
    });

    return () => {
      notificationListener.remove();
      responseListener.remove();
    };
  }, [publicKey]);

  return null;
};

// Function to preload images for performance
const preloadImages = async () => {
  try {
    // Preload any local assets needed on startup
    const assetPromises = [
      Asset.loadAsync(require('../assets/images/appLogo.png')),
      // Add any other assets that need to be preloaded here
    ];

    await Promise.all(assetPromises);
    console.log('Assets preloaded successfully');
  } catch (error) {
    console.error('Error preloading assets:', error);
  }
};

// Status bar wrapper that respects theme
const ThemedStatusBar = () => {
  const { currentTheme } = useTheme();

  return (
    <StatusBar
      style={currentTheme === 'light' ? 'dark' : 'light'}
      backgroundColor={currentTheme === 'light' ? Colors.light.background : Colors.dark.background}
    />
  );
};

// Loading screen content that respects theme
const LoadingScreenContent = () => {
  const backgroundColor = useThemeColor({}, 'background');
  const textColor = useThemeColor({}, 'text');

  return (
    <SafeAreaView style={{ flex: 1, backgroundColor }}>
      <ThemedStatusBar />
      <View style={{ flex: 1, justifyContent: 'center', alignItems: 'center' }}>
        <Text style={{ color: textColor }}>Loading...</Text>
      </View>
    </SafeAreaView>
  );
};

// AuthenticatedAppContent renders the actual app content after authentication checks
const AuthenticatedAppContent = () => {
  const { isLoading: onboardingLoading } = useOnboarding();
  const { mnemonic, nsec, walletUrl, isLoading } = useKey();
  const backgroundColor = useThemeColor({}, 'background');

  // Show loading screen with proper background while contexts are loading
  if (onboardingLoading || isLoading) {
    return (
      <View style={{ flex: 1, backgroundColor }}>
        <LoadingScreenContent />
      </View>
    );
  }

  return (
    <ECashProvider mnemonic={mnemonic || ''} nsec={nsec || ''}>
      <NostrServiceProvider mnemonic={mnemonic || ''} nsec={nsec || ''} walletUrl={walletUrl}>
        <WalletManagerContextProvider>
          <PortalAppProvider>
            <UserProfileProvider>
              <ActivitiesProvider>
                <PendingRequestsProvider>
                  <PaymentControllerProvider>
                    <DeeplinkProvider>
                      <NotificationConfigurator />
                      <Stack screenOptions={{ headerShown: false }} />
                    </DeeplinkProvider>
                  </PaymentControllerProvider>
                </PendingRequestsProvider>
              </ActivitiesProvider>
            </UserProfileProvider>
          </PortalAppProvider>
        </WalletManagerContextProvider>
      </NostrServiceProvider>
    </ECashProvider>
  );
};

// Themed root view wrapper
const ThemedRootView = () => {
  const backgroundColor = useThemeColor({}, 'background');

  return (
    <GestureHandlerRootView style={{ flex: 1, backgroundColor }}>
      <ThemedStatusBar />
      <AppLockProvider>
        <OnboardingProvider>
          <AppLifecycleHandler />
          <AuthenticatedAppContent />
        </OnboardingProvider>
        <AppLockScreen />
      </AppLockProvider>
    </GestureHandlerRootView>
  );
};

export default function RootLayout() {
  const pathname = usePathname();
  const globalParams = useGlobalSearchParams();

  useEffect(() => {
    if (pathname) {
      const entries: [string, string][] = Object.entries(globalParams).flatMap(([key, value]) => {
        if (value === undefined) return [];
        return Array.isArray(value)
          ? value.map(v => [key, String(v)] as [string, string])
          : [[key, String(value)] as [string, string]];
      });
      const queryString = new URLSearchParams(entries).toString();
      const fullPath = queryString ? `${pathname}?${queryString}` : pathname;
      console.log('[Route]', fullPath);
    }
  }, [pathname, globalParams]);

  useEffect(() => {
    async function prepare() {
      try {
        // Preload required assets
        await preloadImages();

        // Increase delay to ensure all SecureStore operations complete on first launch
        await new Promise(resolve => setTimeout(resolve, 500));
      } catch (error) {
        console.error('Error preparing app:', error);
        // Set ready to true even on error to prevent infinite loading
      } finally {
        await SplashScreen.hideAsync();
      }
    }

    prepare();
  }, []);

  // Suspense fallback with splash screen background to prevent white flash
  const SuspenseFallback = () => {
    return (
      <View style={{ flex: 1, backgroundColor: '#141416' }}>
        <StatusBar style="light" backgroundColor="#141416" />
      </View>
    );
  };

  return (
    <Suspense fallback={<SuspenseFallback />}>
      <SQLiteProvider databaseName={DATABASE_NAME} onInit={migrateDbIfNeeded} useSuspense={true}>
        <KeyProvider>
          <DatabaseProvider>
            <ThemeProvider>
              <CurrencyProvider>
                <ThemedRootView />
              </CurrencyProvider>
            </ThemeProvider>
          </DatabaseProvider>
        </KeyProvider>
      </SQLiteProvider>
    </Suspense>
  );
}<|MERGE_RESOLUTION|>--- conflicted
+++ resolved
@@ -24,14 +24,11 @@
 import { SQLiteProvider } from 'expo-sqlite';
 import migrateDbIfNeeded from '@/migrations/DatabaseMigrations';
 import { PaymentControllerProvider } from '@/context/PaymentControllerContext';
-<<<<<<< HEAD
 import { PortalAppProvider } from '@/context/PortalAppContext';
 import WalletManagerContextProvider from '@/context/WalletManagerContext';
-=======
 import { AppLockProvider } from '@/context/AppLockContext';
 import { AppLockScreen } from '@/components/AppLockScreen';
 import { AppLifecycleHandler } from '@/components/AppLifecycleHandler';
->>>>>>> f5660a9d
 
 // Prevent splash screen from auto-hiding
 SplashScreen.preventAutoHideAsync();
@@ -112,7 +109,7 @@
 // AuthenticatedAppContent renders the actual app content after authentication checks
 const AuthenticatedAppContent = () => {
   const { isLoading: onboardingLoading } = useOnboarding();
-  const { mnemonic, nsec, walletUrl, isLoading } = useKey();
+  const { mnemonic, nsec, isLoading } = useKey();
   const backgroundColor = useThemeColor({}, 'background');
 
   // Show loading screen with proper background while contexts are loading
@@ -126,7 +123,7 @@
 
   return (
     <ECashProvider mnemonic={mnemonic || ''} nsec={nsec || ''}>
-      <NostrServiceProvider mnemonic={mnemonic || ''} nsec={nsec || ''} walletUrl={walletUrl}>
+      <NostrServiceProvider mnemonic={mnemonic || ''} nsec={nsec || ''}>
         <WalletManagerContextProvider>
           <PortalAppProvider>
             <UserProfileProvider>
