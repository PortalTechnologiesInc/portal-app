import React, { useState, useEffect, useRef, useCallback, useMemo } from 'react';
import { StyleSheet, TouchableOpacity, Alert, TextInput, View } from 'react-native';
import { useFocusEffect } from '@react-navigation/native';
import { ThemedText } from '@/components/ThemedText';
import { ThemedView } from '@/components/ThemedView';
import { Colors } from '@/constants/Colors';
import { useRouter, useLocalSearchParams } from 'expo-router';
import {
  ArrowLeft,
  Pencil,
  X,
  QrCode,
  Check,
  AlertTriangle,
  CheckCircle,
  XCircle,
  Trash2,
} from 'lucide-react-native';
import { SafeAreaView } from 'react-native-safe-area-context';
import { getWalletUrl, saveWalletUrl, walletUrlEvents } from '@/services/SecureStorageService';
import { useThemeColor } from '@/hooks/useThemeColor';
<<<<<<< HEAD

// NWC connection states
type NwcConnectionState = 'none' | 'connecting' | 'connected' | 'disconnected' | 'error';
=======
import { useWalletStatus } from '@/hooks/useWalletStatus';
import { useWalletManager } from '@/context/WalletManagerContext';
import { WALLET_CONNECTION_STATUS, WALLET_TYPE } from '@/models/WalletType';
import { NwcService } from '@/services/NwcService';
import { WalletInfo } from '@/utils';
>>>>>>> 317cd545

// Pure function for NWC URL validation - better testability and reusability
const validateNwcUrl = (url: string): { isValid: boolean; error?: string } => {
  if (!url.trim()) {
    return { isValid: false, error: 'URL cannot be empty' };
  }

  try {
    const urlObj = new URL(url);

    if (!url.startsWith('nostr+walletconnect://')) {
      return { isValid: false, error: 'URL must start with nostr+walletconnect://' };
    }

    const searchParams = urlObj.searchParams;
    const relay = searchParams.get('relay');
    const secret = searchParams.get('secret');

    if (!relay) {
      return { isValid: false, error: 'Missing relay parameter' };
    }
    if (!secret) {
      return { isValid: false, error: 'Missing secret parameter' };
    }
    if (!relay.startsWith('wss://') && !relay.startsWith('ws://')) {
      return { isValid: false, error: 'Relay must be a websocket URL (wss:// or ws://)' };
    }

    return { isValid: true };
  } catch {
    return { isValid: false, error: 'Invalid URL format' };
  }
};

export default function WalletManagementScreen() {
  const router = useRouter();
  const [walletUrl, setWalletUrlState] = useState('');
  const [inputValue, setInputValue] = useState('');
  const [isEditing, setIsEditing] = useState(false);

  const [isValidating, setIsValidating] = useState(false);
  const hasChanged = inputValue !== walletUrl;
  const params = useLocalSearchParams();
  const handledUrlRef = useRef<string | null>(null);
  const [nwcWallet, setNwcWallet] = useState<NwcService | null>(null);
  const [walletInfo, setWalletInfo] = useState<WalletInfo | null>(null);

  const { walletStatus, getWallet } = useWalletManager();

<<<<<<< HEAD
=======
  const { isLoading } = useWalletStatus();

>>>>>>> 317cd545
  // Theme colors
  const backgroundColor = useThemeColor({}, 'background');
  const cardBackgroundColor = useThemeColor({}, 'cardBackground');
  const surfaceSecondaryColor = useThemeColor({}, 'surfaceSecondary');
  const primaryTextColor = useThemeColor({}, 'textPrimary');
  const secondaryTextColor = useThemeColor({}, 'textSecondary');
  const inputBorderColor = useThemeColor({}, 'inputBorder');
  const inputPlaceholderColor = useThemeColor({}, 'inputPlaceholder');
  const statusConnectedColor = useThemeColor({}, 'statusConnected');
  const statusConnectingColor = useThemeColor({}, 'statusConnecting');
  const statusErrorColor = useThemeColor({}, 'statusError');

  const connectionState = useMemo(() => {
    const status = walletStatus.get(WALLET_TYPE.NWC);
    if (!walletUrl.trim()) {
      return { state: 'none', error: '' };
    }
    if (status === WALLET_CONNECTION_STATUS.CONNECTING) {
      return { state: 'connecting', error: '' };
    }
    if (status === WALLET_CONNECTION_STATUS.CONNECTED) {
      return { state: 'connected', error: '' };
    }
    if (status === WALLET_CONNECTION_STATUS.DISCONNECTED) {
      return { state: 'disconnected', error: 'Unable to connect to wallet service' };
    }
    return { state: 'error', error: 'Unknown connection state' };
  }, [walletStatus, walletUrl]);

  // Simplified wallet data loading - connection status comes from hook
  const loadWalletData = useCallback(async () => {
    try {
      const url = await getWalletUrl();
      setWalletUrlState(url);
      setInputValue(url);
    } catch (error) {
      console.error('Error loading wallet data:', error);
      // Error state is handled by connectionState derivation
    }
  }, []);

  // Initial load effect
  useEffect(() => {
    loadWalletData();
  }, [loadWalletData]);

  // get the nwc wallet instance
  useEffect(() => {
    let active = true;

    getWallet(WALLET_TYPE.NWC).then(wallet => {
      if (active) setNwcWallet(wallet);
    });
  }, [getWallet]);

  // Load wallet info when page is focused
  useFocusEffect(
    useCallback(() => {
      // Refresh wallet info if we have a wallet configured
      const refreshInfo = async () => {
        if (walletUrl && walletUrl.trim() && nwcWallet) {
          setWalletInfo(await nwcWallet.getWalletInfo());
        }
      };
      refreshInfo();
    }, [walletUrl, nwcWallet])
  );

  // Optimized wallet URL change subscription with proper cleanup
  useEffect(() => {
    const subscription = walletUrlEvents.addListener('walletUrlChanged', async newUrl => {
      setWalletUrlState(newUrl || '');
    });

    return () => subscription.remove();
  }, []);

  // Optimized clear input handler with better async handling
  const handleClearInput = useCallback(async () => {
    setWalletInfo(null);
    setInputValue('');
    try {
      await saveWalletUrl('');
      setWalletUrlState('');
    } catch (error) {
      console.error('Error clearing wallet URL:', error);
      Alert.alert('Error', 'Failed to clear wallet URL. Please try again.');
    }
  }, []);

  // Optimized validation and save with better state management
  const validateAndSaveWalletUrl = useCallback(
    async (urlToSave = inputValue) => {
      const validation = validateNwcUrl(urlToSave);
      if (!validation.isValid) {
        Alert.alert('Invalid URL', validation.error || 'Invalid URL format');
        return false;
      }

      try {
        setIsValidating(true);

        await saveWalletUrl(urlToSave);
        setWalletUrlState(urlToSave);
        setIsEditing(false);

        handledUrlRef.current = null;
        router.setParams({});

        // Set timeout to prevent infinite validating state
        const timeoutId = setTimeout(() => {
          if (isValidating) {
            console.log('Wallet connection validation timeout');
            setIsValidating(false);
          }
        }, 15000);

        return () => clearTimeout(timeoutId);
      } catch (error) {
        console.error('Error saving wallet URL:', error);
        Alert.alert('Error', 'Failed to save wallet URL. Please try again.');
        return false;
      } finally {
        setIsValidating(false);
      }
    },
    [inputValue, isValidating, router]
  );

  // Scanned URL handling effect - automatically process valid URLs from QR scanner
  useEffect(() => {
    const scannedUrlParam = params.scannedUrl as string | undefined;
    if (scannedUrlParam && scannedUrlParam !== handledUrlRef.current) {
      // URLs are already validated at QR scanner level, so directly process them
      validateAndSaveWalletUrl(scannedUrlParam);
      handledUrlRef.current = scannedUrlParam;

      // Clear the scanned URL parameter
      // eslint-disable-next-line @typescript-eslint/no-unused-vars
      const { scannedUrl, ...restParams } = params;
      router.setParams(restParams);
    }
  }, [params, router, validateAndSaveWalletUrl]);

  const handleScanQrCode = () => {
    // Navigate to unified QR scanner with wallet mode
    router.push({
      pathname: '/qr',
      params: {
        mode: 'wallet',
        source: 'wallet',
        returnToWallet: 'true',
      },
    });
  };

  const handleIconPress = () => {
    if (!isEditing) {
      setIsEditing(true);
      return;
    }

    if (hasChanged) {
      validateAndSaveWalletUrl();
    } else {
      // Cancel editing - revert to original wallet URL without clearing
      setInputValue(walletUrl);
      setIsEditing(false);
    }
  };

  // Manual refresh function for wallet info
  const handleRefreshConnection = useCallback(async () => {
    if (walletUrl && walletUrl.trim() && nwcWallet && connectionState.state === 'connected') {
      console.log('Manual wallet info refresh triggered');
      setWalletInfo(await nwcWallet.getWalletInfo());
    }
<<<<<<< HEAD
  }, [walletUrl, refreshWalletInfo]);
=======
  }, [walletUrl, nwcWallet, connectionState]);
>>>>>>> 317cd545

  return (
    <SafeAreaView style={[styles.safeArea, { backgroundColor }]} edges={['top']}>
      <ThemedView style={[styles.container, { backgroundColor }]}>
        <ThemedView style={[styles.header, { backgroundColor }]}>
          <TouchableOpacity onPress={() => router.back()} style={styles.backButton}>
            <ArrowLeft size={20} color={primaryTextColor} />
          </TouchableOpacity>
          <ThemedText style={[styles.headerText, { color: primaryTextColor }]}>
            Wallet Management
          </ThemedText>
        </ThemedView>

        <ThemedView style={styles.content}>
          <ThemedText style={[styles.description, { color: secondaryTextColor }]}>
            Connect your wallet by entering the wallet URL below or scanning a QR code. This allows
            you to manage your assets and make seamless transactions within the app.
          </ThemedText>
          {/* Wallet URL Input Section */}
          <View style={[styles.walletUrlCard, { backgroundColor: cardBackgroundColor }]}>
            <View style={styles.walletUrlHeader}>
              <ThemedText style={[styles.walletUrlLabel, { color: primaryTextColor }]}>
                Wallet Connection URL
              </ThemedText>
              <TouchableOpacity
                style={[styles.qrCodeButton, { backgroundColor: surfaceSecondaryColor }]}
                onPress={handleScanQrCode}
              >
                <QrCode size={20} color={primaryTextColor} />
              </TouchableOpacity>
            </View>

            <View style={styles.walletUrlInputContainer}>
              <TextInput
                style={[
                  styles.walletUrlInput,
                  {
                    color: primaryTextColor,
                    backgroundColor: surfaceSecondaryColor,
                    borderColor: isEditing ? inputBorderColor : 'transparent',
                  },
                ]}
                value={isEditing ? inputValue : walletUrl ? '•'.repeat(walletUrl.length) : ''}
                onChangeText={setInputValue}
                placeholder={
                  walletUrl && !isEditing ? 'Tap to edit wallet URL' : 'nostr+walletconnect://...'
                }
                placeholderTextColor={inputPlaceholderColor}
                onFocus={() => setIsEditing(true)}
                multiline={true}
                textAlignVertical="top"
                scrollEnabled={false}
                editable={isEditing}
              />
              <View style={styles.walletUrlActions}>
                <TouchableOpacity
                  style={[
                    styles.walletUrlAction,
                    {
                      backgroundColor:
                        isEditing && hasChanged ? statusConnectedColor : surfaceSecondaryColor,
                    },
                  ]}
                  onPress={handleIconPress}
                >
                  {!isEditing ? (
                    <Pencil size={18} color={primaryTextColor} />
                  ) : hasChanged ? (
                    <Check size={18} color="white" />
                  ) : (
                    <X size={18} color={primaryTextColor} />
                  )}
                </TouchableOpacity>
                {walletUrl && !isEditing && (
                  <TouchableOpacity
                    style={[
                      styles.walletUrlAction,
                      styles.deleteButton,
                      {
                        backgroundColor: surfaceSecondaryColor,
                      },
                    ]}
                    onPress={() => {
                      Alert.alert(
                        'Remove Wallet',
                        'Are you sure you want to remove the configured wallet? This will disconnect your wallet from the app.',
                        [
                          {
                            text: 'Cancel',
                            style: 'cancel',
                          },
                          {
                            text: 'Remove',
                            style: 'destructive',
                            onPress: handleClearInput,
                          },
                        ]
                      );
                    }}
                  >
                    <Trash2 size={18} color={statusErrorColor} />
                  </TouchableOpacity>
                )}
              </View>
            </View>
          </View>

          {/* Wallet Status & Info Container */}
          <View style={[styles.walletStatusContainer, { backgroundColor: cardBackgroundColor }]}>
            {/* Header with single refresh button */}
            <View style={styles.walletStatusHeader}>
              <ThemedText style={[styles.walletStatusTitle, { color: primaryTextColor }]}>
                Wallet Status & Information
              </ThemedText>
              {walletUrl && walletUrl.trim() && connectionState.state !== 'connecting' && (
                <TouchableOpacity
                  style={[styles.refreshButton, { backgroundColor: surfaceSecondaryColor }]}
                  onPress={async () => {
                    await handleRefreshConnection();
                  }}
                >
                  <ThemedText style={[styles.refreshButtonText, { color: primaryTextColor }]}>
                    ↻
                  </ThemedText>
                </TouchableOpacity>
              )}
            </View>

            {/* Connection Status Section */}
            <View style={styles.connectionStatusSection}>
              <View style={styles.connectionStatusRow}>
                <View
                  style={[styles.connectionStatusIcon, { backgroundColor: surfaceSecondaryColor }]}
                >
                  {connectionState.state === 'connected' && (
                    <CheckCircle size={20} color={statusConnectedColor} />
                  )}
                  {connectionState.state === 'connecting' && (
                    <View style={styles.loadingSpinner}>
                      <CheckCircle size={20} color={statusConnectingColor} />
                    </View>
                  )}
                  {connectionState.state === 'disconnected' && (
                    <XCircle size={20} color={statusErrorColor} />
                  )}
                  {connectionState.state === 'error' && (
                    <AlertTriangle size={20} color={statusErrorColor} />
                  )}
                  {connectionState.state === 'none' && (
                    <AlertTriangle size={20} color={secondaryTextColor} />
                  )}
                </View>
                <View style={styles.connectionStatusContent}>
                  <View style={styles.connectionStatusHorizontal}>
                    <ThemedText style={[styles.connectionStatusLabel, { color: primaryTextColor }]}>
                      Connection:
                    </ThemedText>
                    <ThemedText
                      style={[
                        styles.connectionStatusValue,
                        connectionState.state === 'connected' && { color: statusConnectedColor },
                        connectionState.state === 'connecting' && { color: statusConnectingColor },
                        (connectionState.state === 'disconnected' ||
                          connectionState.state === 'error') && {
                          color: statusErrorColor,
                        },
                        connectionState.state === 'none' && { color: secondaryTextColor },
                      ]}
                    >
                      {connectionState.state === 'connected' && 'Connected'}
                      {connectionState.state === 'connecting' && 'Connecting...'}
                      {connectionState.state === 'disconnected' && 'Disconnected'}
                      {connectionState.state === 'error' && 'Connection Error'}
                      {connectionState.state === 'none' && 'No Wallet Configured'}
                    </ThemedText>
                  </View>
                  {connectionState.error && (
                    <ThemedText style={[styles.connectionStatusError, { color: statusErrorColor }]}>
                      {connectionState.error}
                    </ThemedText>
                  )}
                  {connectionState.state === 'none' && (
                    <ThemedText
                      style={[styles.connectionStatusDescription, { color: secondaryTextColor }]}
                    >
                      Enter a wallet URL above to connect your wallet
                    </ThemedText>
                  )}
                </View>
              </View>
            </View>

            {/* Wallet Info Section - Only show when connected */}
            {connectionState.state === 'connected' && (
              <View style={styles.walletInfoSection}>
                <View style={styles.sectionDivider} />
                <ThemedText style={[styles.sectionTitle, { color: primaryTextColor }]}>
                  Wallet Details
                </ThemedText>

                {isLoading && (
                  <ThemedText style={[styles.walletInfoLoading, { color: secondaryTextColor }]}>
                    Loading wallet information...
                  </ThemedText>
                )}

                {walletInfo && (
                  <>
                    {/* Wallet Name and Balance in the same row */}
                    <View style={styles.walletInfoRow}>
                      <View style={styles.walletInfoItemWithLabels}>
                        <View style={styles.walletInfoField}>
                          <ThemedText
                            style={[styles.walletInfoFieldLabel, { color: secondaryTextColor }]}
                          >
                            Name:
                          </ThemedText>
                          <ThemedText
                            style={[styles.walletInfoFieldValue, { color: primaryTextColor }]}
                          >
                            {walletInfo.alias || 'Lightning Wallet'}
                          </ThemedText>
                        </View>
                        {walletInfo.balanceInSats !== undefined && (
                          <View style={styles.walletInfoField}>
                            <ThemedText
                              style={[styles.walletInfoFieldLabel, { color: secondaryTextColor }]}
                            >
                              Balance:
                            </ThemedText>
                            <ThemedText
                              style={[styles.walletInfoFieldValue, { color: statusConnectedColor }]}
                            >
                              ⚡{' '}
                              {Math.floor(Number(walletInfo.balanceInSats) / 1000).toLocaleString()}{' '}
                              sats
                            </ThemedText>
                          </View>
                        )}
                      </View>
                    </View>
                  </>
                )}

              </View>
            )}
          </View>
        </ThemedView>
      </ThemedView>
    </SafeAreaView>
  );
}

const styles = StyleSheet.create({
  safeArea: {
    flex: 1,
    // backgroundColor handled by theme
  },
  container: {
    flex: 1,
    // backgroundColor handled by theme
  },
  header: {
    flexDirection: 'row',
    alignItems: 'center',
    paddingHorizontal: 20,
    paddingTop: 10,
    paddingBottom: 20,
    // backgroundColor handled by theme
  },
  backButton: {
    marginRight: 15,
  },
  headerText: {
    fontSize: 20,
    fontWeight: 'bold',
  },
  content: {
    flex: 1,
    paddingHorizontal: 20,
    paddingVertical: 20,
  },
  description: {
    // color handled by theme
    fontSize: 16,
    lineHeight: 24,
    marginBottom: 24,
  },
  walletUrlCard: {
    borderRadius: 20,
    padding: 16,
    marginBottom: 24,
    // backgroundColor handled by theme
  },
  walletUrlHeader: {
    flexDirection: 'row',
    alignItems: 'center',
    justifyContent: 'space-between',
    marginBottom: 12,
  },
  walletUrlLabel: {
    fontSize: 16,
    fontWeight: '600',
    // color handled by theme
  },
  walletUrlInputContainer: {
    flexDirection: 'row',
    alignItems: 'flex-start',
    marginBottom: 12,
  },
  walletUrlInput: {
    flex: 1,
    // color and backgroundColor handled by theme
    fontSize: 14,
    paddingHorizontal: 12,
    paddingVertical: 12,
    borderRadius: 12,
    borderWidth: 1,
    marginRight: 8,
    textAlignVertical: 'top',
    minHeight: 44,
    maxHeight: 200,
  },
  walletUrlAction: {
    width: 36,
    height: 36,
    borderRadius: 18,
    justifyContent: 'center',
    alignItems: 'center',
    // backgroundColor handled by theme
  },
  walletUrlActions: {
    flexDirection: 'column',
    gap: 8,
  },
  deleteButton: {
    marginTop: 4,
  },
  qrCodeButton: {
    // backgroundColor handled by theme
    width: 36,
    height: 36,
    borderRadius: 18,
    justifyContent: 'center',
    alignItems: 'center',
  },
  statusContainer: {
    paddingVertical: 12,
    alignItems: 'center',
  },
  statusText: {
    fontSize: 16,
    color: Colors.almostWhite,
  },
  walletStatusContainer: {
    // backgroundColor handled by theme
    borderRadius: 20,
    padding: 16,
    marginTop: 16,
    minHeight: 80,
  },
  walletStatusHeader: {
    flexDirection: 'row',
    alignItems: 'center',
    justifyContent: 'space-between',
    marginBottom: 20,
  },
  walletStatusTitle: {
    fontSize: 18,
    fontWeight: 'bold',
  },
  connectionStatusSection: {
    marginBottom: 0,
  },
  connectionStatusRow: {
    flexDirection: 'row',
    alignItems: 'center',
    width: '100%',
  },
  connectionStatusIcon: {
    width: 40,
    height: 40,
    borderRadius: 20,
    // backgroundColor handled by theme
    justifyContent: 'center',
    alignItems: 'center',
    marginRight: 12,
  },
  loadingSpinner: {
    // Could add rotation animation here if needed
  },
  connectionStatusContent: {
    flex: 1,
  },
  connectionStatusHorizontal: {
    flexDirection: 'row',
    alignItems: 'center',
    justifyContent: 'space-between',
    width: '100%',
  },
  connectionStatusLabel: {
    fontSize: 14,
    color: Colors.dirtyWhite,
  },
  connectionStatusValue: {
    fontSize: 16,
    fontWeight: '600',
  },
  connectionStatusError: {
    fontSize: 13,
    color: '#FF4444',
    fontStyle: 'italic',
  },
  connectionStatusDescription: {
    fontSize: 13,
    color: Colors.gray,
    fontStyle: 'italic',
  },
  walletInfoSection: {
    marginTop: 8,
  },
  sectionDivider: {
    height: 1,
    backgroundColor: 'rgba(255, 255, 255, 0.1)',
    marginTop: 16,
    marginBottom: 12,
  },
  sectionTitle: {
    fontSize: 16,
    fontWeight: '600',
    marginBottom: 16,
  },
  refreshButton: {
    width: 32,
    height: 32,
    borderRadius: 16,
    justifyContent: 'center',
    alignItems: 'center',
    marginLeft: 8,
  },
  refreshButtonText: {
    fontSize: 18,
    marginTop: -2,
    fontWeight: 'bold',
  },

  walletInfoLoading: {
    fontSize: 14,
    fontStyle: 'italic',
    textAlign: 'center',
    paddingVertical: 16,
  },
  walletInfoError: {
    fontSize: 14,
    fontStyle: 'italic',
    textAlign: 'center',
    paddingVertical: 16,
  },
  walletInfoPlaceholder: {
    fontSize: 14,
    fontStyle: 'italic',
    textAlign: 'center',
    paddingVertical: 16,
  },
  walletInfoRow: {
    flexDirection: 'row',
    alignItems: 'center',
    marginBottom: 8,
  },
  walletInfoItem: {
    flex: 1,
  },
  walletInfoItemWithLabels: {
    flex: 1,
    flexDirection: 'row',
    alignItems: 'center',
    justifyContent: 'space-between',
  },
  walletInfoField: {
    flexDirection: 'row',
    alignItems: 'center',
  },
  walletInfoFieldLabel: {
    fontSize: 14,
    color: Colors.dirtyWhite,
    marginRight: 6,
  },
  walletInfoFieldValue: {
    fontSize: 16,
    fontWeight: '600',
  },
  walletInfoLabel: {
    fontSize: 14,
    color: Colors.dirtyWhite,
    marginBottom: 4,
  },
  walletInfoValue: {
    fontSize: 16,
    fontWeight: '600',
    marginBottom: 4,
  },
  walletInfoSubtext: {
    fontSize: 13,
    color: Colors.gray,
    fontStyle: 'italic',
  },
});<|MERGE_RESOLUTION|>--- conflicted
+++ resolved
@@ -19,17 +19,11 @@
 import { SafeAreaView } from 'react-native-safe-area-context';
 import { getWalletUrl, saveWalletUrl, walletUrlEvents } from '@/services/SecureStorageService';
 import { useThemeColor } from '@/hooks/useThemeColor';
-<<<<<<< HEAD
-
-// NWC connection states
-type NwcConnectionState = 'none' | 'connecting' | 'connected' | 'disconnected' | 'error';
-=======
-import { useWalletStatus } from '@/hooks/useWalletStatus';
 import { useWalletManager } from '@/context/WalletManagerContext';
 import { WALLET_CONNECTION_STATUS, WALLET_TYPE } from '@/models/WalletType';
 import { NwcService } from '@/services/NwcService';
-import { WalletInfo } from '@/utils';
->>>>>>> 317cd545
+import { useECash } from '@/context/ECashContext';
+import { WalletInfo } from '@/utils/types';
 
 // Pure function for NWC URL validation - better testability and reusability
 const validateNwcUrl = (url: string): { isValid: boolean; error?: string } => {
@@ -79,11 +73,8 @@
 
   const { walletStatus, getWallet } = useWalletManager();
 
-<<<<<<< HEAD
-=======
-  const { isLoading } = useWalletStatus();
-
->>>>>>> 317cd545
+  const { isLoading } = useECash();
+
   // Theme colors
   const backgroundColor = useThemeColor({}, 'background');
   const cardBackgroundColor = useThemeColor({}, 'cardBackground');
@@ -261,11 +252,7 @@
       console.log('Manual wallet info refresh triggered');
       setWalletInfo(await nwcWallet.getWalletInfo());
     }
-<<<<<<< HEAD
-  }, [walletUrl, refreshWalletInfo]);
-=======
   }, [walletUrl, nwcWallet, connectionState]);
->>>>>>> 317cd545
 
   return (
     <SafeAreaView style={[styles.safeArea, { backgroundColor }]} edges={['top']}>
