import React, { useState, useEffect, useCallback } from 'react';
import {
  StyleSheet,
  View,
  Image,
  TouchableOpacity,
  TextInput,
  BackHandler,
  ScrollView,
  Alert,
  Platform,
  KeyboardAvoidingView,
  Keyboard,
  useWindowDimensions,
} from 'react-native';
import { ThemedView } from '@/components/ThemedView';
import { ThemedText } from '@/components/ThemedText';
import { useOnboarding } from '@/context/OnboardingContext';
import { useKey } from '@/context/KeyContext';
import { useThemeColor } from '@/hooks/useThemeColor';
import {
  Shield,
  Key,
  Zap,
  AlertTriangle,
  ArrowRight,
  CheckCircle,
  ArrowLeft,
<<<<<<< HEAD
  Copy,
  Lock,
=======
>>>>>>> 317cd545
} from 'lucide-react-native';

import * as Clipboard from 'expo-clipboard';

import { SafeAreaView } from 'react-native-safe-area-context';
import { generateMnemonic, Mnemonic, Nsec } from 'portal-app-lib';
import * as SecureStore from 'expo-secure-store';
import AsyncStorage from '@react-native-async-storage/async-storage';
import { WALLET_TYPE } from '@/models/WalletType';

// Preload all required assets
const onboardingLogo = require('../assets/images/appLogo.png');

// Key to track if seed was generated or imported
const SEED_ORIGIN_KEY = 'portal_seed_origin';

type OnboardingStep =
  | 'welcome'
  | 'backup-warning'
  | 'choice'
  | 'generate'
  | 'verify'
  | 'import'
  | 'splash';

export default function Onboarding() {
  const { completeOnboarding } = useOnboarding();
<<<<<<< HEAD
  const { setMnemonic, setNsec, walletUrl, setWalletUrl } = useKey();
  const router = useRouter();
  const { walletInfo, refreshWalletInfo, nwcConnectionStatus, nwcConnectionError, nwcConnecting } =
    useNostrService();
=======
  const { setMnemonic } = useMnemonic();
  // const { walletInfo, refreshWalletInfo, nwcConnectionStatus, nwcConnecting } = useNostrService();
>>>>>>> 317cd545
  const [currentStep, setCurrentStep] = useState<OnboardingStep>('welcome');
  const [seedPhrase, setSeedPhrase] = useState('');
  const [verificationWords, setVerificationWords] = useState<{
    word1: { index: number; value: string };
    word2: { index: number; value: string };
  }>({
    word1: { index: 0, value: '' },
    word2: { index: 0, value: '' },
  });
  const [userInputs, setUserInputs] = useState({ word1: '', word2: '' });
<<<<<<< HEAD
  const [walletInput, setWalletInput] = useState('');
  const [isSavingWallet, setIsSavingWallet] = useState(false);
  const [importType, setImportType] = useState<'seed' | 'nsec'>('seed');
=======
>>>>>>> 317cd545

  // Theme colors
  const backgroundColor = useThemeColor({}, 'background');
  const cardBackgroundColor = useThemeColor({}, 'cardBackground');
  const surfaceSecondary = useThemeColor({}, 'surfaceSecondary');
  const textPrimary = useThemeColor({}, 'textPrimary');
  const inputBackground = useThemeColor({}, 'inputBackground');
  const inputPlaceholder = useThemeColor({}, 'inputPlaceholder');
  const buttonPrimary = useThemeColor({}, 'buttonPrimary');
  const buttonPrimaryText = useThemeColor({}, 'buttonPrimaryText');

<<<<<<< HEAD
  const { width, height } = useWindowDimensions();
  const shortestSide = Math.min(width, height);
  const isSmallDevice = shortestSide <= 375;

  const [isKeyboardVisible, setIsKeyboardVisible] = useState(false);

  useEffect(() => {
    const showSubscription = Keyboard.addListener('keyboardDidShow', () => setIsKeyboardVisible(true));
    const hideSubscription = Keyboard.addListener('keyboardDidHide', () => setIsKeyboardVisible(false));

    return () => {
      showSubscription.remove();
      hideSubscription.remove();
    };
  }, []);

  const goToPreviousStep = () => {
=======
  const goToPreviousStep = useCallback(() => {
>>>>>>> 317cd545
    const previousSteps: Record<OnboardingStep, OnboardingStep | null> = {
      welcome: null,
      'backup-warning': 'welcome',
      choice: 'backup-warning',
      generate: 'choice',
      verify: 'generate',
      import: 'choice',
      splash: null,
    };

    const previousStep = previousSteps[currentStep];
    if (previousStep) {
      setCurrentStep(previousStep);
    }
  }, [setCurrentStep, currentStep]);

  // Add this function to your component
  const okBack = useCallback(
    (stateToClear?: () => void) => {
      // Clear the specified state if provided
      if (stateToClear) {
        stateToClear();
      }
      // Navigate to previous step
      goToPreviousStep();
    },
    [goToPreviousStep]
  );

  // set the preferred wallet as Breez by default on first load
  useEffect(() => {
    const setPreferredWalletDefault = async () => {
      await AsyncStorage.setItem('preferred_wallet', JSON.stringify(WALLET_TYPE.BREEZ));
    };
    setPreferredWalletDefault();
  }, []);

  // Use in back gesture handler
  useEffect(() => {
    if (Platform.OS === 'android') {
      const backAction = () => {
        if (currentStep === 'welcome') {
          return true; // Block exit from app
        }

        // Call okBack with appropriate state clearing based on current step
        switch (currentStep) {
          case 'generate':
            okBack(() => setSeedPhrase(''));
            break;
          case 'verify':
            okBack(() => {
              setVerificationWords({
                word1: { index: 0, value: '' },
                word2: { index: 0, value: '' },
              });
              setUserInputs({ word1: '', word2: '' });
            });
            break;
          case 'import':
            okBack(() => {
              setSeedPhrase('');
              setImportType('seed');
            });
            break;
          case 'backup-warning':
            // No state clearing needed - just informational step
            okBack();
            break;
          case 'choice':
            // No state clearing needed - just selection step
            okBack();
            break;
          default:
            okBack(); // No state clearing needed
        }

        return true;
      };

      const backHandler = BackHandler.addEventListener('hardwareBackPress', backAction);
      return () => backHandler.remove();
    }
  }, [currentStep, okBack]);

  const handleGenerate = async () => {
    const mnemonic = generateMnemonic().toString();
    setSeedPhrase(mnemonic);
    setCurrentStep('generate');
  };

  const handleContinueToVerification = () => {
    // Generate 2 random word positions for verification
    const words = seedPhrase.split(' ');
    const randomIndex1 = Math.floor(Math.random() * 12);
    let randomIndex2 = Math.floor(Math.random() * 12);

    // Ensure the second word is different from the first
    while (randomIndex2 === randomIndex1) {
      randomIndex2 = Math.floor(Math.random() * 12);
    }

    // Sort indices to display them in order
    const [firstIndex, secondIndex] = [randomIndex1, randomIndex2].sort((a, b) => a - b);

    setVerificationWords({
      word1: { index: firstIndex, value: words[firstIndex] },
      word2: { index: secondIndex, value: words[secondIndex] },
    });

    // Reset user inputs
    setUserInputs({ word1: '', word2: '' });

    setCurrentStep('verify');
  };

  const validateImportedMnemonic = (phrase: string): { isValid: boolean; error?: string } => {
    const trimmedPhrase = phrase.trim().toLowerCase();

    if (!trimmedPhrase) {
      return { isValid: false, error: 'Please enter a seed phrase.' };
    }

    const words = trimmedPhrase.split(/\s+/);

    if (words.length !== 12) {
      return { isValid: false, error: 'Seed phrase must be exactly 12 words' };
    }

    try {
      // Use portal-app-lib's Mnemonic class for validation
      // If the mnemonic is invalid, the constructor will throw an error
      new Mnemonic(trimmedPhrase);
      return { isValid: true };
    } catch {
      return {
        isValid: false,
        error: 'Invalid seed phrase. Please check your words and try again.',
      };
    }
  };

  const validateImportedNsec = (nsec: string): { isValid: boolean; error?: string } => {
    const trimmedNsec = nsec.trim().toLowerCase();

    if (!trimmedNsec) {
      return { isValid: false, error: 'Please enter an nsec.' };
    }

    // Use the actual Nsec class to validate, which handles all valid formats
    try {
      new Nsec(trimmedNsec);
      return { isValid: true };
    } catch (error) {
      return {
        isValid: false,
        error: error instanceof Error ? error.message : 'Invalid Nsec. Please check your Nsec and try again.',
      };
    }
  };

  const handleVerificationComplete = async () => {
    // Check if the entered words match the expected words
    const isWord1Correct =
      userInputs.word1.trim().toLowerCase() === verificationWords.word1.value.toLowerCase();
    const isWord2Correct =
      userInputs.word2.trim().toLowerCase() === verificationWords.word2.value.toLowerCase();

    if (!isWord1Correct || !isWord2Correct) {
      Alert.alert(
        'Incorrect Words',
        "The words you entered don't match your seed phrase. Please check your backup and try again.",
        [
          {
            text: 'Try Again',
            onPress: () => {
              setUserInputs({ word1: '', word2: '' });
            },
          },
          {
            text: 'Go Back to Seed',
            onPress: () => setCurrentStep('generate'),
          },
        ]
      );
      return;
    }

    // Words are correct, proceed with saving
    try {
      // Save the mnemonic using our provider
      await setMnemonic(seedPhrase);

      // Mark this as a generated seed (no need to fetch profile)
      await SecureStore.setItemAsync(SEED_ORIGIN_KEY, 'generated');

      // Go to dashboard
      handleGoToSplash();
    } catch (error) {
      console.error('Failed to save mnemonic:', error);
      // Still go to dashboard even if saving fails
      handleGoToSplash();
    }
  };

  const handleGenerateComplete = async () => {
    // In development mode, skip verification and go to dashboard directly
    if (__DEV__) {
      try {
        // Save the mnemonic using our provider
        await setMnemonic(seedPhrase);

        // Mark this as a generated seed (no need to fetch profile)
        await SecureStore.setItemAsync(SEED_ORIGIN_KEY, 'generated');

        // Go to dashboard
        handleGoToSplash();
      } catch (error) {
        console.error('Failed to save mnemonic in dev mode:', error);
        // Still go to dashboard even if saving fails
        handleGoToSplash();
      }
      return;
    }

    // In production mode, go to verification step
    handleContinueToVerification();
  };

  const handleImport = async () => {
    await setSeedPhrase('');
    setImportType('seed');
    setCurrentStep('import');
  };

  const handleImportNsec = async () => {
    await setSeedPhrase('');
    setImportType('nsec');
    setCurrentStep('import');
  };

  const handleCopySeedPhrase = () => {
    Clipboard.setStringAsync(seedPhrase);
  };

  const handleImportMnemonicComplete = async () => {
    const validation = validateImportedMnemonic(seedPhrase);

    if (!validation.isValid) {
      Alert.alert(
        'Invalid Seed Phrase',
        validation.error || 'Please check your seed phrase and try again.'
      );
      return;
    }

    try {
      const normalizedPhrase = seedPhrase.trim().toLowerCase();
      await setMnemonic(normalizedPhrase);

      // Mark this as an imported seed (should fetch profile first)
      await SecureStore.setItemAsync(SEED_ORIGIN_KEY, 'imported');

      // Proceed to Dashboard
      handleGoToSplash();
    } catch (error) {
      console.error('Failed to save imported mnemonic:', error);
      Alert.alert('Error', 'Failed to save your seed phrase. Please try again.');
    }
  };

<<<<<<< HEAD
  const handleImportNsecComplete = async () => {
    const validation = validateImportedNsec(seedPhrase);

    if (!validation.isValid) {
      Alert.alert(
        'Invalid Nsec',
        validation.error || 'Please check your Nsec and try again.'
      );
      return;
    }

    try {
      const normalizedNsec = seedPhrase.trim().toLowerCase();
      await setNsec(normalizedNsec);

      // Mark this as an imported seed (should fetch profile first)
      await SecureStore.setItemAsync(SEED_ORIGIN_KEY, 'imported');

      // Go to wallet setup step
      setCurrentStep('wallet-setup');
    } catch (error) {
      console.error('Failed to save imported nsec:', error);
      Alert.alert('Error', 'Failed to save your Nsec. Please try again.');
    }
  };

  const handleWalletSetup = () => {
    // Go to inline wallet connect step
    setWalletInput(walletUrl || '');
    setCurrentStep('wallet-connect');
  };

  const handleSkipWalletSetup = () => {
=======
  const handleGoToSplash = () => {
>>>>>>> 317cd545
    // Skip wallet setup and complete onboarding
    setCurrentStep('splash');
    setTimeout(() => {
      completeOnboarding();
    }, 2000);
  };

  // Show splash screen when transitioning to home
  if (currentStep === 'splash') {
    return (
      <ThemedView style={[styles.container, styles.splashContainer]}>
        <Image source={onboardingLogo} style={styles.splashLogo} resizeMode="contain" />
      </ThemedView>
    );
  }

  // Helper function to get back button handler for current step
  const getBackButtonHandler = () => {
    switch (currentStep) {
      case 'generate':
        return () => okBack(() => setSeedPhrase(''));
      case 'verify':
        return () =>
          okBack(() => {
            setVerificationWords({
              word1: { index: 0, value: '' },
              word2: { index: 0, value: '' },
            });
            setUserInputs({ word1: '', word2: '' });
          });
      case 'import':
<<<<<<< HEAD
        return () => okBack(() => {
          setSeedPhrase('');
          setImportType('seed');
        });
      case 'wallet-setup':
        return () => okBack(() => setIsSavingWallet(false));
=======
        return () => okBack(() => setSeedPhrase(''));
>>>>>>> 317cd545
      default:
        return () => okBack();
    }
  };

  // Helper function to check if back button should be shown
  const shouldShowBackButton = () => {
    return currentStep !== 'welcome' && currentStep !== ('splash' as OnboardingStep);
  };

  return (
    <SafeAreaView style={[styles.safeArea, { backgroundColor }]} edges={['top']}>
      <ThemedView style={styles.container}>
        {/* Header with Back Button */}
        {shouldShowBackButton() && (
          <ThemedView style={styles.header}>
            <TouchableOpacity onPress={getBackButtonHandler()} style={styles.backButton}>
              <ArrowLeft size={24} color={textPrimary} />
            </TouchableOpacity>
            <ThemedText style={[styles.headerText, { color: textPrimary }]}>Portal Setup</ThemedText>
            <View style={styles.headerLogoWrapper}>
              <Image source={onboardingLogo} style={styles.headerLogo} resizeMode="contain" />
            </View>
          </ThemedView>
        )}

        {/* Logo */}
        {currentStep === 'welcome' && (
          <View style={styles.logoContainer}>
            <Image source={onboardingLogo} style={styles.logo} resizeMode="contain" />
          </View>
        )}

        {/* Welcome Step */}
        {currentStep === 'welcome' && (
          <View style={styles.stepWrapper}>
            <ScrollView
              contentContainerStyle={styles.scrollContent}
              showsVerticalScrollIndicator={false}
            >
              <View style={[styles.pageContainer, styles.scrollPageContainer]}>
                <ThemedText type="title" style={styles.mainTitle}>
                  Welcome to Portal
                </ThemedText>
                <ThemedText style={styles.subtitle}>Your sovereign digital identity app</ThemedText>

                {/* Feature Cards */}
                <View style={styles.featureContainer}>
                  <View style={[styles.featureCard, { backgroundColor: cardBackgroundColor }]}>
                    <Shield size={28} color={buttonPrimary} />
                    <ThemedText type="defaultSemiBold" style={styles.featureTitle}>
                      Self-Sovereign Identity
                    </ThemedText>
                    <ThemedText style={styles.featureDescription}>
                      Own and control your digital identity without relying on centralized services
                    </ThemedText>
                  </View>

                  <View style={[styles.featureCard, { backgroundColor: cardBackgroundColor }]}>
                    <Zap size={28} color={buttonPrimary} />
                    <ThemedText type="defaultSemiBold" style={styles.featureTitle}>
                      Wallet Integration
                    </ThemedText>
                    <ThemedText style={styles.featureDescription}>
                      Connect and interact with Lightning wallets through Nostr Wallet Connect
                    </ThemedText>
                  </View>
                </View>
              </View>
            </ScrollView>
            <View style={[styles.footer, styles.footerStack]}>
              <TouchableOpacity
                style={[styles.button, { backgroundColor: buttonPrimary }]}
                onPress={() => setCurrentStep('backup-warning')}
              >
                <ThemedText style={[styles.buttonText, { color: buttonPrimaryText }]}>Get Started</ThemedText>
                <ArrowRight size={20} color={buttonPrimaryText} style={styles.buttonIcon} />
              </TouchableOpacity>
            </View>
          </View>
        )}

        {/* Backup Warning Step */}
        {currentStep === 'backup-warning' && (
          <View style={styles.stepWrapper}>
            <ScrollView
              contentContainerStyle={styles.scrollContent}
              showsVerticalScrollIndicator={false}
            >
              <View style={[styles.pageContainer, styles.scrollPageContainer]}>
                <View style={styles.warningIconContainer}>
                  <AlertTriangle size={isSmallDevice ? 48 : 64} color="#f39c12" />
                </View>

                <ThemedText type="title" style={styles.warningTitle}>
                  Important Security Notice
                </ThemedText>

                <View style={[styles.warningCard, { backgroundColor: cardBackgroundColor }]}>
                  <ThemedText
                    type="defaultSemiBold"
                    style={[styles.warningCardTitle, isSmallDevice && styles.warningCardTitleSmall]}
                  >
                    Your seed phrase is your master key
                  </ThemedText>
                  <ThemedText style={[styles.warningText, isSmallDevice && styles.warningTextSmall]}>
                    Portal generates a unique 12-word seed phrase that gives you complete control over
                    your digital identity and authentication.
                  </ThemedText>
                </View>

                <View style={styles.warningPointsContainer}>
                  <View style={styles.warningPoint}>
                    <CheckCircle size={20} color="#27ae60" />
                    <ThemedText style={styles.warningPointText}>
                      <ThemedText type="defaultSemiBold">Write it down</ThemedText> on paper and store
                      it safely
                    </ThemedText>
                  </View>

                  <View style={styles.warningPoint}>
                    <CheckCircle size={20} color="#27ae60" />
                    <ThemedText style={styles.warningPointText}>
                      <ThemedText type="defaultSemiBold">Never share it</ThemedText> with anyone - not
                      even Portal support
                    </ThemedText>
                  </View>

                  <View style={styles.warningPoint}>
                    <CheckCircle size={20} color="#27ae60" />
                    <ThemedText style={styles.warningPointText}>
                      <ThemedText type="defaultSemiBold">Keep multiple copies</ThemedText> in secure,
                      separate locations
                    </ThemedText>
                  </View>

                  <View style={styles.warningPoint}>
                    <AlertTriangle size={20} color="#e74c3c" />
                    <ThemedText style={styles.warningPointText}>
                      <ThemedText type="defaultSemiBold">If you lose it, you lose access</ThemedText>{' '}
                      - we cannot recover it
                    </ThemedText>
                  </View>
                </View>
              </View>
            </ScrollView>
            <View style={[styles.footer, styles.footerStack]}>
              <TouchableOpacity
                style={[styles.button, { backgroundColor: buttonPrimary }]}
                onPress={() => setCurrentStep('choice')}
              >
                <ThemedText style={[styles.buttonText, { color: buttonPrimaryText }]}>
                  I Understand - Continue
                </ThemedText>
              </TouchableOpacity>
            </View>
          </View>
        )}

        {/* Choice Step */}
        {currentStep === 'choice' && (
          <View style={styles.stepWrapper}>
            <ScrollView
              contentContainerStyle={styles.scrollContent}
              showsVerticalScrollIndicator={false}
            >
              <View style={[styles.pageContainer, styles.scrollPageContainer]}>
                <ThemedText type="title" style={styles.title}>
                  Setup Your Identity
                </ThemedText>
                <ThemedText style={styles.subtitle}>
                  Choose how you want to create your digital identity
                </ThemedText>

                <View style={styles.buttonGroup}>
                  <TouchableOpacity
                    style={[styles.choiceButton, { backgroundColor: cardBackgroundColor }]}
                    onPress={handleGenerate}
                  >
                    <Key size={24} color={buttonPrimary} />
                    <ThemedText type="defaultSemiBold" style={styles.choiceButtonTitle}>
                      Generate New Seed Phrase
                    </ThemedText>
                    <ThemedText style={styles.choiceButtonDescription}>
                      Create a new 12-word seed phrase for a fresh start
                    </ThemedText>
                  </TouchableOpacity>

                  <TouchableOpacity
                    style={[styles.choiceButton, { backgroundColor: cardBackgroundColor }]}
                    onPress={handleImport}
                  >
                    <Shield size={24} color={buttonPrimary} />
                    <ThemedText type="defaultSemiBold" style={styles.choiceButtonTitle}>
                      Import Existing Seed Phrase
                    </ThemedText>
                    <ThemedText style={styles.choiceButtonDescription}>
                      Restore your identity using an existing 12-word seed phrase
                    </ThemedText>
                  </TouchableOpacity>

                  <TouchableOpacity
                    style={[styles.choiceButton, { backgroundColor: cardBackgroundColor }]}
                    onPress={handleImportNsec}
                  >
                    <Lock size={24} color={buttonPrimary} />
                    <ThemedText type="defaultSemiBold" style={styles.choiceButtonTitle}>
                      Import Nsec
                    </ThemedText>
                    <ThemedText style={styles.choiceButtonDescription}>
                      Restore your identity using an existing Nsec private key
                    </ThemedText>
                  </TouchableOpacity>
                </View>
              </View>
            </ScrollView>
          </View>
        )}

        {/* Generate Step */}
        {currentStep === 'generate' && (
          <View style={styles.stepWrapper}>
            <ScrollView contentContainerStyle={styles.scrollContent}>
              <View style={[styles.pageContainer, styles.scrollPageContainer]}>
                <ThemedText type="title" style={styles.title}>
                  Your Seed Phrase
                </ThemedText>
                <ThemedText style={styles.subtitle}>
                  Write down these 12 words and keep them safe
                </ThemedText>

                <View style={styles.seedContainer}>
                  {seedPhrase.split(' ').map((word: string, index: number) => (
                    <View
                      key={`word-${index}-${word}`}
                      style={[styles.wordContainer, { backgroundColor: surfaceSecondary }]}
                    >
                      <ThemedText style={styles.wordText}>
                        {index + 1}. {word}
                      </ThemedText>
                    </View>
                  ))}
                </View>
              </View>
            </ScrollView>
            <View style={[styles.footer, styles.footerStack]}>
              <TouchableOpacity
                style={[styles.button, styles.copyButton, { backgroundColor: buttonPrimary }]}
                onPress={handleCopySeedPhrase}
              >
                <ThemedText style={[styles.buttonText, { color: buttonPrimaryText }]}>Copy to Clipboard</ThemedText>
              </TouchableOpacity>

<<<<<<< HEAD
              <TouchableOpacity
                style={[styles.button, styles.finishButton, { backgroundColor: buttonPrimary }]}
                onPress={handleGenerateComplete}
              >
                <ThemedText style={[styles.buttonText, { color: buttonPrimaryText }]}>
                  I've Written It Down
                </ThemedText>
              </TouchableOpacity>
            </View>
          </View>
=======
            <TouchableOpacity
              style={[styles.button, styles.finishButton, { backgroundColor: buttonPrimary }]}
              onPress={handleGenerateComplete}
            >
              <ThemedText style={[styles.buttonText, { color: buttonPrimaryText }]}>
                I&apos;ve Written It Down
              </ThemedText>
            </TouchableOpacity>
          </ScrollView>
>>>>>>> 317cd545
        )}

        {/* Verify Step */}
        {currentStep === 'verify' && (
          <KeyboardAvoidingView
            style={styles.keyboardAvoidingView}
            behavior={Platform.OS === 'ios' ? 'padding' : 'height'}
            keyboardVerticalOffset={Platform.OS === 'ios' ? 100 : 0}
          >
            <View style={styles.stepWrapper}>
              <ScrollView
                contentContainerStyle={styles.scrollContent}
                showsVerticalScrollIndicator={false}
                keyboardShouldPersistTaps="handled"
              >
                <View style={[styles.pageContainer, styles.scrollPageContainer]}>
                  <ThemedText type="title" style={styles.title}>
                    Verify Your Seed Phrase
                  </ThemedText>
                  <ThemedText style={styles.subtitle}>
                    Please enter the words you wrote down to confirm your backup
                  </ThemedText>

                  <View style={styles.verificationContainer}>
                    <ThemedText style={styles.verificationText}>
                      Enter word #{verificationWords.word1.index + 1}:
                    </ThemedText>
                    <TextInput
                      style={[
                        styles.verificationInput,
                        { backgroundColor: inputBackground, color: textPrimary },
                      ]}
                      placeholder={`Word ${verificationWords.word1.index + 1}`}
                      placeholderTextColor={inputPlaceholder}
                      value={userInputs.word1}
                      onChangeText={text => setUserInputs(prev => ({ ...prev, word1: text }))}
                      autoCorrect={false}
                      autoCapitalize="none"
                    />

                    <ThemedText style={styles.verificationText}>
                      Enter word #{verificationWords.word2.index + 1}:
                    </ThemedText>
                    <TextInput
                      style={[
                        styles.verificationInput,
                        { backgroundColor: inputBackground, color: textPrimary },
                      ]}
                      placeholder={`Word ${verificationWords.word2.index + 1}`}
                      placeholderTextColor={inputPlaceholder}
                      value={userInputs.word2}
                      onChangeText={text => setUserInputs(prev => ({ ...prev, word2: text }))}
                      autoCorrect={false}
                      autoCapitalize="none"
                    />
                  </View>
                </View>
              </ScrollView>
              <View style={[styles.footer, styles.footerStack]}>
                <TouchableOpacity
                  style={[styles.button, styles.finishButton, { backgroundColor: buttonPrimary }]}
                  onPress={handleVerificationComplete}
                >
                  <ThemedText style={[styles.buttonText, { color: buttonPrimaryText }]}>
                    Verify and Continue
                  </ThemedText>
                </TouchableOpacity>
              </View>
            </View>
          </KeyboardAvoidingView>
        )}

        {/* Import Step */}
        {currentStep === 'import' && (
          <KeyboardAvoidingView
            style={styles.keyboardAvoidingView}
            behavior={Platform.OS === 'ios' ? 'padding' : 'height'}
            keyboardVerticalOffset={Platform.OS === 'ios' ? 100 : 0}
          >
            <View style={styles.stepWrapper}>
              <ScrollView
                contentContainerStyle={styles.scrollContent}
                showsVerticalScrollIndicator={false}
                keyboardShouldPersistTaps="handled"
                keyboardDismissMode={Platform.OS === 'ios' ? 'interactive' : 'on-drag'}
              >
                <View style={[styles.pageContainer, styles.importPageContainer]}>
                  <View style={styles.importTextContainer}>
                    <ThemedText type="title" style={styles.title}>
                      {importType === 'nsec' ? 'Import Nsec' : 'Import Seed Phrase'}
                    </ThemedText>
                    <ThemedText style={styles.subtitle}>
                      {importType === 'nsec'
                        ? 'Enter your Nsec private key'
                        : 'Enter your 12-word seed phrase'}
                    </ThemedText>
                  </View>

                  <View style={styles.inputContainer}>
                    <TextInput
                      style={[styles.input, { backgroundColor: inputBackground, color: textPrimary }]}
                      placeholder={
                        importType === 'nsec'
                          ? 'Enter your Nsec private key (nsec1...)'
                          : 'Enter your 12-word seed phrase separated by spaces'
                      }
                      placeholderTextColor={inputPlaceholder}
                      value={seedPhrase}
                      onChangeText={setSeedPhrase}
                      multiline
                      numberOfLines={4}
                      autoCorrect={false}
                      autoCapitalize="none"
                      returnKeyType={Platform.OS === 'ios' ? 'done' : 'default'}
                      blurOnSubmit
                      onSubmitEditing={Keyboard.dismiss}
                    />
                  </View>
                </View>
              </ScrollView>
              <View
                style={[styles.footer, styles.footerStack, isKeyboardVisible && styles.footerCompact]}
              >
                <TouchableOpacity
                  style={[styles.button, styles.finishButton, { backgroundColor: buttonPrimary }]}
                  onPress={importType === 'nsec' ? handleImportNsecComplete : handleImportMnemonicComplete}
                >
                  <ThemedText style={[styles.buttonText, { color: buttonPrimaryText }]}>Import</ThemedText>
                </TouchableOpacity>
              </View>
            </View>
          </KeyboardAvoidingView>
        )}
<<<<<<< HEAD

        {/* Wallet Setup Step */}
        {currentStep === 'wallet-setup' && (
          <View style={styles.stepWrapper}>
            <ScrollView
              contentContainerStyle={styles.scrollContent}
              showsVerticalScrollIndicator={false}
            >
              <View style={[styles.pageContainer, styles.scrollPageContainer]}>
                <View style={styles.walletIconContainer}>
                  <Zap size={64} color={buttonPrimary} />
                </View>

                <ThemedText type="title" style={styles.title}>
                  Connect Your Wallet
                </ThemedText>
                <ThemedText style={styles.subtitle}>
                  Add a Lightning wallet to enable payments and transactions
                </ThemedText>

                <View style={[styles.walletSetupCard, { backgroundColor: cardBackgroundColor }]}>
                  <ThemedText type="defaultSemiBold" style={styles.walletSetupCardTitle}>
                    Why connect a wallet?
                  </ThemedText>
                  <ThemedText style={styles.walletSetupText}>
                    Connecting a Lightning wallet allows you to make payments, receive refunds, and
                    interact with Lightning-enabled services through the Nostr network.
                  </ThemedText>
                </View>

                <View style={styles.walletSetupPointsContainer}>
                  <View style={styles.walletSetupPoint}>
                    <CheckCircle size={20} color="#27ae60" />
                    <ThemedText style={styles.walletSetupPointText}>
                      <ThemedText type="defaultSemiBold">Make payments</ThemedText> to other users and
                      services
                    </ThemedText>
                  </View>

                  <View style={styles.walletSetupPoint}>
                    <CheckCircle size={20} color="#27ae60" />
                    <ThemedText style={styles.walletSetupPointText}>
                      <ThemedText type="defaultSemiBold">Receive refunds</ThemedText> from Lightning
                      payments
                    </ThemedText>
                  </View>

                  <View style={styles.walletSetupPoint}>
                    <CheckCircle size={20} color="#27ae60" />
                    <ThemedText style={styles.walletSetupPointText}>
                      <ThemedText type="defaultSemiBold">Subscriptions</ThemedText> management &
                      recurring payouts
                    </ThemedText>
                  </View>
                </View>
              </View>
            </ScrollView>
            <View style={styles.footer}>
              <View style={styles.buttonGroup}>
                <TouchableOpacity
                  style={[styles.button, { backgroundColor: buttonPrimary }]}
                  onPress={handleWalletSetup}
                >
                  <ThemedText style={[styles.buttonText, { color: buttonPrimaryText }]}>
                    Add Wallet
                  </ThemedText>
                  <ArrowRight size={20} color={buttonPrimaryText} style={styles.buttonIcon} />
                </TouchableOpacity>

                <TouchableOpacity
                  style={[styles.skipButton, { backgroundColor: surfaceSecondary }]}
                  onPress={handleSkipWalletSetup}
                >
                  <ThemedText style={[styles.skipButtonText, { color: textPrimary }]}>
                    Skip for Now
                  </ThemedText>
                </TouchableOpacity>
              </View>
            </View>
          </View>
        )}

        {/* Wallet Connect Step */}
        {currentStep === 'wallet-connect' && (
          <View style={styles.stepWrapper}>
            <ScrollView
              contentContainerStyle={styles.scrollContent}
              showsVerticalScrollIndicator={false}
            >
              <View style={[styles.pageContainer, styles.scrollPageContainer]}>
                <ThemedText type="title" style={styles.title}>
                  Connect Lightning Wallet
                </ThemedText>
                <ThemedText style={styles.subtitle}>Paste your Nostr Wallet Connect URL</ThemedText>

                <View style={styles.inputContainer}>
                  <TextInput
                    style={[styles.input, { backgroundColor: inputBackground, color: textPrimary }]}
                    placeholder="nostr+walletconnect://..."
                    placeholderTextColor={inputPlaceholder}
                    value={walletInput}
                    onChangeText={setWalletInput}
                    autoCorrect={false}
                    autoCapitalize="none"
                  />
                </View>

                {/* Single action button is below the status section */}

                <View style={[styles.walletStatusContainer, { width: '100%' }]}>
                  <View style={styles.walletStatusRow}>
                    <ThemedText style={styles.walletStatusLabel}>Connection:</ThemedText>
                    <ThemedText
                      style={[
                        styles.walletStatusValue,
                        nwcConnectionStatus === true && { color: '#27ae60' },
                        nwcConnectionStatus === false && { color: '#e74c3c' },
                      ]}
                    >
                      {!walletInput.trim() && !walletUrl
                        ? 'Waiting'
                        : nwcConnectionStatus === true
                          ? 'Connected'
                          : nwcConnectionStatus === false
                            ? 'Error connecting'
                            : nwcConnecting
                              ? 'Connecting...'
                              : 'Waiting'}
                    </ThemedText>
                  </View>

                  <View style={styles.walletInfoRowMini}>
                    <ThemedText style={styles.walletInfoLabelMini}>Balance:</ThemedText>
                    {nwcConnectionStatus === true &&
                    walletInfo?.data &&
                    'get_balance' in walletInfo.data ? (
                      <ThemedText style={styles.walletInfoValueMini}>
                        ⚡ {Math.floor((walletInfo.data as any).get_balance / 1000).toLocaleString()}{' '}
                        sats
                      </ThemedText>
                    ) : (
                      <ThemedText style={[styles.walletInfoValueMini, { opacity: 0.5 }]}>
                        {!walletInput.trim() && !walletUrl
                          ? 'Waiting'
                          : nwcConnectionStatus === false
                            ? 'Error connecting'
                            : nwcConnecting
                              ? 'Connecting...'
                              : 'Waiting'}
                      </ThemedText>
                    )}
                  </View>
                </View>
              </View>
            </ScrollView>
            <View style={[styles.footer, styles.footerStack]}>
              <TouchableOpacity
                style={[
                  styles.button,
                  styles.finishButton,
                  { backgroundColor: buttonPrimary },
                  (isSavingWallet || nwcConnecting) && { opacity: 0.6 },
                ]}
                onPress={async () => {
                  // If connected and URL hasn't changed, finish; otherwise attempt to connect
                  if (nwcConnectionStatus === true && walletInput === walletUrl) {
                    setCurrentStep('splash');
                    setTimeout(() => completeOnboarding(), 2000);
                    return;
                  }

                  if (!walletInput.trim()) {
                    Alert.alert('Wallet URL required', 'Please paste your wallet URL to connect.');
                    return;
                  }

                  const validation = validateNwcUrl(walletInput);
                  if (!validation.isValid) {
                    Alert.alert('Invalid URL', validation.error || 'Invalid URL');
                    return;
                  }

                  try {
                    setIsSavingWallet(true);
                    await setWalletUrl(walletInput.trim());
                    // Give some time for connection attempt
                    setTimeout(async () => {
                      await refreshWalletInfo();
                    }, 2000);
                  } catch (e) {
                    console.error('Failed to save wallet URL:', e);
                    Alert.alert('Error', 'Failed to save wallet URL. Please try again.');
                  } finally {
                    setIsSavingWallet(false);
                  }
                }}
                disabled={isSavingWallet || nwcConnecting}
              >
                <ThemedText style={[styles.buttonText, { color: buttonPrimaryText }]}>
                  {nwcConnectionStatus === true && walletInput === walletUrl
                    ? 'Finish'
                    : isSavingWallet
                      ? 'Saving...'
                      : 'Connect'}
                </ThemedText>
              </TouchableOpacity>
            </View>
          </View>
        )}
=======
>>>>>>> 317cd545
      </ThemedView>
    </SafeAreaView>
  );
}

const styles = StyleSheet.create({
  safeArea: {
    flex: 1,
  },
  container: {
    flex: 1,
    paddingHorizontal: 20,
  },
  scrollContent: {
    flexGrow: 1,
  },
  logoContainer: {
    alignItems: 'center',
    marginTop: 12,
    marginBottom: 20,
  },
  logo: {
    width: '60%',
    height: 60,
  },
  pageContainer: {
    flex: 1,
    alignItems: 'center',
    justifyContent: 'center',
    width: '100%',
  },
  scrollPageContainer: {
    justifyContent: 'flex-start',
    paddingTop: 10,
  },
  stepWrapper: {
    flex: 1,
    width: '100%',
  },
  footer: {
    width: '100%',
    paddingTop: 12,
    paddingBottom: 32,
  },
  footerStack: {
    gap: 12,
  },
  mainTitle: {
    fontSize: 32,
    fontWeight: 'bold',
    marginBottom: 10,
    textAlign: 'center',
  },
  title: {
    fontSize: 24,
    fontWeight: 'bold',
    marginBottom: 10,
    textAlign: 'center',
  },
  subtitle: {
    fontSize: 16,
    marginBottom: 30,
    textAlign: 'center',
    opacity: 0.7,
  },
  // Feature Cards
  featureContainer: {
    width: '100%',
    marginBottom: 30,
    gap: 15,
  },
  featureCard: {
    padding: 20,
    borderRadius: 12,
    alignItems: 'center',
    gap: 8,
  },
  featureTitle: {
    fontSize: 16,
    textAlign: 'center',
  },
  featureDescription: {
    fontSize: 14,
    textAlign: 'center',
    opacity: 0.7,
    lineHeight: 20,
  },
  // Warning Step
  warningIconContainer: {
    alignItems: 'center',
    marginBottom: 20,
  },
  warningTitle: {
    fontSize: 24,
    fontWeight: 'bold',
    marginBottom: 20,
    textAlign: 'center',
    color: '#f39c12',
  },
  warningCard: {
    width: '100%',
    padding: 20,
    borderRadius: 12,
    marginBottom: 30,
  },
  warningCardTitle: {
    fontSize: 18,
    marginBottom: 10,
    textAlign: 'center',
  },
  warningCardTitleSmall: {
    fontSize: 16,
  },
  warningText: {
    fontSize: 16,
    textAlign: 'center',
    lineHeight: 22,
    opacity: 0.8,
  },
  warningTextSmall: {
    fontSize: 14,
    lineHeight: 20,
  },
  warningPointsContainer: {
    width: '100%',
    marginBottom: 40,
    gap: 15,
  },
  warningPoint: {
    flexDirection: 'row',
    alignItems: 'flex-start',
    gap: 12,
  },
  warningPointText: {
    flex: 1,
    fontSize: 15,
    lineHeight: 20,
  },
  // Choice Step
  choiceButton: {
    padding: 20,
    borderRadius: 12,
    alignItems: 'center',
    gap: 10,
    width: '100%',
  },
  choiceButtonTitle: {
    fontSize: 18,
    textAlign: 'center',
  },
  choiceButtonDescription: {
    fontSize: 14,
    textAlign: 'center',
    opacity: 0.7,
    lineHeight: 18,
  },
  // Buttons
  buttonGroup: {
    width: '100%',
    gap: 15,
  },
  button: {
    flexDirection: 'row',
    alignItems: 'center',
    justifyContent: 'center',
    padding: 15,
    borderRadius: 8,
    width: '100%',
    marginVertical: 5,
  },
  buttonText: {
    fontSize: 16,
    textAlign: 'center',
    fontWeight: 'bold',
  },
  buttonIcon: {
    marginLeft: 8,
  },
  finishButton: {
    marginTop: 10,
  },
  copyButton: {
    marginTop: 30,
  },
  // Seed Generation
  seedContainer: {
    flexDirection: 'row',
    flexWrap: 'wrap',
    justifyContent: 'center',
    marginBottom: 20,
    width: '100%',
  },
  wordContainer: {
    width: '45%',
    padding: 12,
    margin: 5,
    borderRadius: 8,
  },
  wordText: {
    textAlign: 'center',
    fontSize: 16,
  },
  // Import
  inputContainer: {
    width: '100%',
    marginBottom: 20,
  },
  input: {
    width: '100%',
    borderRadius: 8,
    padding: 15,
    minHeight: 44,
    textAlignVertical: 'top',
    fontSize: 16,
  },
  // Splash
  splashContainer: {
    justifyContent: 'center',
    alignItems: 'center',
    flex: 1,
  },
  splashLogo: {
    width: '70%',
    height: '30%',
    maxWidth: 300,
  },
  // Verification
  verificationContainer: {
    width: '100%',
    marginBottom: 20,
    alignItems: 'center',
    gap: 15,
  },
  verificationText: {
    fontSize: 16,
    marginBottom: 5,
    textAlign: 'center',
    fontWeight: '600',
  },
  verificationInput: {
    width: '100%',
    borderRadius: 8,
    padding: 15,
    fontSize: 16,
    marginBottom: 10,
  },
  // Wallet Setup Step
  walletIconContainer: {
    alignItems: 'center',
    marginBottom: 20,
  },
  walletSetupCard: {
    width: '100%',
    padding: 20,
    borderRadius: 12,
    marginBottom: 30,
  },
  walletSetupCardTitle: {
    fontSize: 18,
    marginBottom: 10,
    textAlign: 'center',
  },
  walletSetupText: {
    fontSize: 16,
    textAlign: 'center',
    lineHeight: 22,
    opacity: 0.8,
  },
  walletSetupPointsContainer: {
    width: '100%',
    marginBottom: 40,
    gap: 15,
  },
  walletSetupPoint: {
    flexDirection: 'row',
    alignItems: 'flex-start',
    gap: 12,
  },
  walletSetupPointText: {
    flex: 1,
    fontSize: 15,
    lineHeight: 20,
  },
  skipButton: {
    flexDirection: 'row',
    alignItems: 'center',
    justifyContent: 'center',
    padding: 15,
    borderRadius: 8,
    width: '100%',
    marginVertical: 5,
  },
  skipButtonText: {
    fontSize: 16,
    textAlign: 'center',
    fontWeight: '600',
  },
  // Header styles
  header: {
    flexDirection: 'row',
    alignItems: 'center',
    paddingHorizontal: 20,
    paddingVertical: 16,
    position: 'relative',
  },
  backButton: {
    padding: 8,
    marginLeft: -30,
  },
  headerText: {
    fontSize: 20,
    fontWeight: '600',
    textAlign: 'center',
    position: 'absolute',
    left: 0,
    right: 0,
  },
  headerLogoWrapper: {
    padding: 8,
    marginRight: -30,
    justifyContent: 'center',
    alignItems: 'center',
    marginLeft: 'auto',
  },
  headerLogo: {
    width: 36,
    height: 36,
  },
  // Wallet connect mini status styles
  walletStatusContainer: {
    marginTop: 16,
    width: '100%',
  },
  walletStatusRow: {
    flexDirection: 'row',
    alignItems: 'center',
    justifyContent: 'space-between',
    marginBottom: 8,
  },
  walletStatusLabel: {
    fontSize: 17,
    opacity: 0.7,
  },
  walletStatusValue: {
    fontSize: 16,
    fontWeight: '600',
  },
  walletStatusError: {
    marginTop: 4,
    fontSize: 13,
    color: '#e74c3c',
    fontStyle: 'italic',
  },
  walletInfoRowMini: {
    flexDirection: 'row',
    alignItems: 'center',
    justifyContent: 'space-between',
    marginTop: 8,
  },
  walletInfoLabelMini: {
    fontSize: 17,
    opacity: 0.7,
  },
  walletInfoValueMini: {
    fontSize: 16,
    fontWeight: '600',
  },
  keyboardAvoidingView: {
    flex: 1,
  },
  // New styles for choice step
  choicePageContainer: {
    justifyContent: 'center',
    alignItems: 'center',
    paddingTop: 20,
    paddingBottom: 40,
    gap: 24,
  },
  choiceTextContainer: {
    alignItems: 'center',
    gap: 8,
    width: '100%',
  },
  choiceButtonGroup: {
    width: '100%',
    gap: 15,
  },
  // New styles for import step
  importPageContainer: {
    justifyContent: 'center',
    alignItems: 'center',
    paddingTop: 20,
    paddingBottom: 40,
    gap: 24,
  },
  importTextContainer: {
    alignItems: 'center',
    gap: 8,
    width: '100%',
  },
  footerCompact: {
    marginBottom: -50,
  },
});<|MERGE_RESOLUTION|>--- conflicted
+++ resolved
@@ -26,11 +26,7 @@
   ArrowRight,
   CheckCircle,
   ArrowLeft,
-<<<<<<< HEAD
-  Copy,
   Lock,
-=======
->>>>>>> 317cd545
 } from 'lucide-react-native';
 
 import * as Clipboard from 'expo-clipboard';
@@ -58,15 +54,7 @@
 
 export default function Onboarding() {
   const { completeOnboarding } = useOnboarding();
-<<<<<<< HEAD
   const { setMnemonic, setNsec, walletUrl, setWalletUrl } = useKey();
-  const router = useRouter();
-  const { walletInfo, refreshWalletInfo, nwcConnectionStatus, nwcConnectionError, nwcConnecting } =
-    useNostrService();
-=======
-  const { setMnemonic } = useMnemonic();
-  // const { walletInfo, refreshWalletInfo, nwcConnectionStatus, nwcConnecting } = useNostrService();
->>>>>>> 317cd545
   const [currentStep, setCurrentStep] = useState<OnboardingStep>('welcome');
   const [seedPhrase, setSeedPhrase] = useState('');
   const [verificationWords, setVerificationWords] = useState<{
@@ -77,12 +65,9 @@
     word2: { index: 0, value: '' },
   });
   const [userInputs, setUserInputs] = useState({ word1: '', word2: '' });
-<<<<<<< HEAD
   const [walletInput, setWalletInput] = useState('');
   const [isSavingWallet, setIsSavingWallet] = useState(false);
   const [importType, setImportType] = useState<'seed' | 'nsec'>('seed');
-=======
->>>>>>> 317cd545
 
   // Theme colors
   const backgroundColor = useThemeColor({}, 'background');
@@ -94,7 +79,6 @@
   const buttonPrimary = useThemeColor({}, 'buttonPrimary');
   const buttonPrimaryText = useThemeColor({}, 'buttonPrimaryText');
 
-<<<<<<< HEAD
   const { width, height } = useWindowDimensions();
   const shortestSide = Math.min(width, height);
   const isSmallDevice = shortestSide <= 375;
@@ -111,10 +95,7 @@
     };
   }, []);
 
-  const goToPreviousStep = () => {
-=======
   const goToPreviousStep = useCallback(() => {
->>>>>>> 317cd545
     const previousSteps: Record<OnboardingStep, OnboardingStep | null> = {
       welcome: null,
       'backup-warning': 'welcome',
@@ -312,11 +293,11 @@
       await SecureStore.setItemAsync(SEED_ORIGIN_KEY, 'generated');
 
       // Go to dashboard
-      handleGoToSplash();
+      handleSkipWalletSetup();
     } catch (error) {
       console.error('Failed to save mnemonic:', error);
       // Still go to dashboard even if saving fails
-      handleGoToSplash();
+      handleSkipWalletSetup();
     }
   };
 
@@ -331,11 +312,11 @@
         await SecureStore.setItemAsync(SEED_ORIGIN_KEY, 'generated');
 
         // Go to dashboard
-        handleGoToSplash();
+        handleSkipWalletSetup();
       } catch (error) {
         console.error('Failed to save mnemonic in dev mode:', error);
         // Still go to dashboard even if saving fails
-        handleGoToSplash();
+        handleSkipWalletSetup();
       }
       return;
     }
@@ -379,14 +360,13 @@
       await SecureStore.setItemAsync(SEED_ORIGIN_KEY, 'imported');
 
       // Proceed to Dashboard
-      handleGoToSplash();
+      handleSkipWalletSetup();
     } catch (error) {
       console.error('Failed to save imported mnemonic:', error);
       Alert.alert('Error', 'Failed to save your seed phrase. Please try again.');
     }
   };
 
-<<<<<<< HEAD
   const handleImportNsecComplete = async () => {
     const validation = validateImportedNsec(seedPhrase);
 
@@ -406,23 +386,14 @@
       await SecureStore.setItemAsync(SEED_ORIGIN_KEY, 'imported');
 
       // Go to wallet setup step
-      setCurrentStep('wallet-setup');
+      setCurrentStep('splash');
     } catch (error) {
       console.error('Failed to save imported nsec:', error);
       Alert.alert('Error', 'Failed to save your Nsec. Please try again.');
     }
   };
 
-  const handleWalletSetup = () => {
-    // Go to inline wallet connect step
-    setWalletInput(walletUrl || '');
-    setCurrentStep('wallet-connect');
-  };
-
   const handleSkipWalletSetup = () => {
-=======
-  const handleGoToSplash = () => {
->>>>>>> 317cd545
     // Skip wallet setup and complete onboarding
     setCurrentStep('splash');
     setTimeout(() => {
@@ -454,16 +425,10 @@
             setUserInputs({ word1: '', word2: '' });
           });
       case 'import':
-<<<<<<< HEAD
         return () => okBack(() => {
           setSeedPhrase('');
           setImportType('seed');
         });
-      case 'wallet-setup':
-        return () => okBack(() => setIsSavingWallet(false));
-=======
-        return () => okBack(() => setSeedPhrase(''));
->>>>>>> 317cd545
       default:
         return () => okBack();
     }
@@ -717,7 +682,6 @@
                 <ThemedText style={[styles.buttonText, { color: buttonPrimaryText }]}>Copy to Clipboard</ThemedText>
               </TouchableOpacity>
 
-<<<<<<< HEAD
               <TouchableOpacity
                 style={[styles.button, styles.finishButton, { backgroundColor: buttonPrimary }]}
                 onPress={handleGenerateComplete}
@@ -728,17 +692,6 @@
               </TouchableOpacity>
             </View>
           </View>
-=======
-            <TouchableOpacity
-              style={[styles.button, styles.finishButton, { backgroundColor: buttonPrimary }]}
-              onPress={handleGenerateComplete}
-            >
-              <ThemedText style={[styles.buttonText, { color: buttonPrimaryText }]}>
-                I&apos;ve Written It Down
-              </ThemedText>
-            </TouchableOpacity>
-          </ScrollView>
->>>>>>> 317cd545
         )}
 
         {/* Verify Step */}
@@ -872,218 +825,6 @@
             </View>
           </KeyboardAvoidingView>
         )}
-<<<<<<< HEAD
-
-        {/* Wallet Setup Step */}
-        {currentStep === 'wallet-setup' && (
-          <View style={styles.stepWrapper}>
-            <ScrollView
-              contentContainerStyle={styles.scrollContent}
-              showsVerticalScrollIndicator={false}
-            >
-              <View style={[styles.pageContainer, styles.scrollPageContainer]}>
-                <View style={styles.walletIconContainer}>
-                  <Zap size={64} color={buttonPrimary} />
-                </View>
-
-                <ThemedText type="title" style={styles.title}>
-                  Connect Your Wallet
-                </ThemedText>
-                <ThemedText style={styles.subtitle}>
-                  Add a Lightning wallet to enable payments and transactions
-                </ThemedText>
-
-                <View style={[styles.walletSetupCard, { backgroundColor: cardBackgroundColor }]}>
-                  <ThemedText type="defaultSemiBold" style={styles.walletSetupCardTitle}>
-                    Why connect a wallet?
-                  </ThemedText>
-                  <ThemedText style={styles.walletSetupText}>
-                    Connecting a Lightning wallet allows you to make payments, receive refunds, and
-                    interact with Lightning-enabled services through the Nostr network.
-                  </ThemedText>
-                </View>
-
-                <View style={styles.walletSetupPointsContainer}>
-                  <View style={styles.walletSetupPoint}>
-                    <CheckCircle size={20} color="#27ae60" />
-                    <ThemedText style={styles.walletSetupPointText}>
-                      <ThemedText type="defaultSemiBold">Make payments</ThemedText> to other users and
-                      services
-                    </ThemedText>
-                  </View>
-
-                  <View style={styles.walletSetupPoint}>
-                    <CheckCircle size={20} color="#27ae60" />
-                    <ThemedText style={styles.walletSetupPointText}>
-                      <ThemedText type="defaultSemiBold">Receive refunds</ThemedText> from Lightning
-                      payments
-                    </ThemedText>
-                  </View>
-
-                  <View style={styles.walletSetupPoint}>
-                    <CheckCircle size={20} color="#27ae60" />
-                    <ThemedText style={styles.walletSetupPointText}>
-                      <ThemedText type="defaultSemiBold">Subscriptions</ThemedText> management &
-                      recurring payouts
-                    </ThemedText>
-                  </View>
-                </View>
-              </View>
-            </ScrollView>
-            <View style={styles.footer}>
-              <View style={styles.buttonGroup}>
-                <TouchableOpacity
-                  style={[styles.button, { backgroundColor: buttonPrimary }]}
-                  onPress={handleWalletSetup}
-                >
-                  <ThemedText style={[styles.buttonText, { color: buttonPrimaryText }]}>
-                    Add Wallet
-                  </ThemedText>
-                  <ArrowRight size={20} color={buttonPrimaryText} style={styles.buttonIcon} />
-                </TouchableOpacity>
-
-                <TouchableOpacity
-                  style={[styles.skipButton, { backgroundColor: surfaceSecondary }]}
-                  onPress={handleSkipWalletSetup}
-                >
-                  <ThemedText style={[styles.skipButtonText, { color: textPrimary }]}>
-                    Skip for Now
-                  </ThemedText>
-                </TouchableOpacity>
-              </View>
-            </View>
-          </View>
-        )}
-
-        {/* Wallet Connect Step */}
-        {currentStep === 'wallet-connect' && (
-          <View style={styles.stepWrapper}>
-            <ScrollView
-              contentContainerStyle={styles.scrollContent}
-              showsVerticalScrollIndicator={false}
-            >
-              <View style={[styles.pageContainer, styles.scrollPageContainer]}>
-                <ThemedText type="title" style={styles.title}>
-                  Connect Lightning Wallet
-                </ThemedText>
-                <ThemedText style={styles.subtitle}>Paste your Nostr Wallet Connect URL</ThemedText>
-
-                <View style={styles.inputContainer}>
-                  <TextInput
-                    style={[styles.input, { backgroundColor: inputBackground, color: textPrimary }]}
-                    placeholder="nostr+walletconnect://..."
-                    placeholderTextColor={inputPlaceholder}
-                    value={walletInput}
-                    onChangeText={setWalletInput}
-                    autoCorrect={false}
-                    autoCapitalize="none"
-                  />
-                </View>
-
-                {/* Single action button is below the status section */}
-
-                <View style={[styles.walletStatusContainer, { width: '100%' }]}>
-                  <View style={styles.walletStatusRow}>
-                    <ThemedText style={styles.walletStatusLabel}>Connection:</ThemedText>
-                    <ThemedText
-                      style={[
-                        styles.walletStatusValue,
-                        nwcConnectionStatus === true && { color: '#27ae60' },
-                        nwcConnectionStatus === false && { color: '#e74c3c' },
-                      ]}
-                    >
-                      {!walletInput.trim() && !walletUrl
-                        ? 'Waiting'
-                        : nwcConnectionStatus === true
-                          ? 'Connected'
-                          : nwcConnectionStatus === false
-                            ? 'Error connecting'
-                            : nwcConnecting
-                              ? 'Connecting...'
-                              : 'Waiting'}
-                    </ThemedText>
-                  </View>
-
-                  <View style={styles.walletInfoRowMini}>
-                    <ThemedText style={styles.walletInfoLabelMini}>Balance:</ThemedText>
-                    {nwcConnectionStatus === true &&
-                    walletInfo?.data &&
-                    'get_balance' in walletInfo.data ? (
-                      <ThemedText style={styles.walletInfoValueMini}>
-                        ⚡ {Math.floor((walletInfo.data as any).get_balance / 1000).toLocaleString()}{' '}
-                        sats
-                      </ThemedText>
-                    ) : (
-                      <ThemedText style={[styles.walletInfoValueMini, { opacity: 0.5 }]}>
-                        {!walletInput.trim() && !walletUrl
-                          ? 'Waiting'
-                          : nwcConnectionStatus === false
-                            ? 'Error connecting'
-                            : nwcConnecting
-                              ? 'Connecting...'
-                              : 'Waiting'}
-                      </ThemedText>
-                    )}
-                  </View>
-                </View>
-              </View>
-            </ScrollView>
-            <View style={[styles.footer, styles.footerStack]}>
-              <TouchableOpacity
-                style={[
-                  styles.button,
-                  styles.finishButton,
-                  { backgroundColor: buttonPrimary },
-                  (isSavingWallet || nwcConnecting) && { opacity: 0.6 },
-                ]}
-                onPress={async () => {
-                  // If connected and URL hasn't changed, finish; otherwise attempt to connect
-                  if (nwcConnectionStatus === true && walletInput === walletUrl) {
-                    setCurrentStep('splash');
-                    setTimeout(() => completeOnboarding(), 2000);
-                    return;
-                  }
-
-                  if (!walletInput.trim()) {
-                    Alert.alert('Wallet URL required', 'Please paste your wallet URL to connect.');
-                    return;
-                  }
-
-                  const validation = validateNwcUrl(walletInput);
-                  if (!validation.isValid) {
-                    Alert.alert('Invalid URL', validation.error || 'Invalid URL');
-                    return;
-                  }
-
-                  try {
-                    setIsSavingWallet(true);
-                    await setWalletUrl(walletInput.trim());
-                    // Give some time for connection attempt
-                    setTimeout(async () => {
-                      await refreshWalletInfo();
-                    }, 2000);
-                  } catch (e) {
-                    console.error('Failed to save wallet URL:', e);
-                    Alert.alert('Error', 'Failed to save wallet URL. Please try again.');
-                  } finally {
-                    setIsSavingWallet(false);
-                  }
-                }}
-                disabled={isSavingWallet || nwcConnecting}
-              >
-                <ThemedText style={[styles.buttonText, { color: buttonPrimaryText }]}>
-                  {nwcConnectionStatus === true && walletInput === walletUrl
-                    ? 'Finish'
-                    : isSavingWallet
-                      ? 'Saving...'
-                      : 'Connect'}
-                </ThemedText>
-              </TouchableOpacity>
-            </View>
-          </View>
-        )}
-=======
->>>>>>> 317cd545
       </ThemedView>
     </SafeAreaView>
   );
